/*
 * Copyright (c) 2012 Adobe Systems Incorporated. All rights reserved.
 *  
 * Permission is hereby granted, free of charge, to any person obtaining a
 * copy of this software and associated documentation files (the "Software"), 
 * to deal in the Software without restriction, including without limitation 
 * the rights to use, copy, modify, merge, publish, distribute, sublicense, 
 * and/or sell copies of the Software, and to permit persons to whom the 
 * Software is furnished to do so, subject to the following conditions:
 *  
 * The above copyright notice and this permission notice shall be included in
 * all copies or substantial portions of the Software.
 *  
 * THE SOFTWARE IS PROVIDED "AS IS", WITHOUT WARRANTY OF ANY KIND, EXPRESS OR
 * IMPLIED, INCLUDING BUT NOT LIMITED TO THE WARRANTIES OF MERCHANTABILITY, 
 * FITNESS FOR A PARTICULAR PURPOSE AND NONINFRINGEMENT. IN NO EVENT SHALL THE
 * AUTHORS OR COPYRIGHT HOLDERS BE LIABLE FOR ANY CLAIM, DAMAGES OR OTHER 
 * LIABILITY, WHETHER IN AN ACTION OF CONTRACT, TORT OR OTHERWISE, ARISING 
 * FROM, OUT OF OR IN CONNECTION WITH THE SOFTWARE OR THE USE OR OTHER 
 * DEALINGS IN THE SOFTWARE.
 * 
 */


/*jslint vars: true, plusplus: true, devel: true, nomen: true, indent: 4, maxerr: 50 */
/*global define, $ */

/**
 * The view that controls the showing and hiding of the sidebar.
 * 
 * Although the sidebar view doesn't dispatch any events directly, it is a
 * resizable element (../utils/Resizer.js), which means it can dispatch Resizer
 * events.  For example, if you want to listen for the sidebar showing
 * or hiding itself, set up listeners for the corresponding Resizer events,
 * panelCollapsed and panelExpanded:
 * 
 *      $("#sidebar").on("panelCollapsed", ...);
 *      $("#sidebar").on("panelExpanded", ...);
 */
define(function (require, exports, module) {
    "use strict";
    
<<<<<<< HEAD
    var AppInit         = require("utils/AppInit"),
        ProjectManager  = require("project/ProjectManager"),
        WorkingSetView  = require("project/WorkingSetView"),
        MainViewManager = require("view/MainViewManager"),
        CommandManager  = require("command/CommandManager"),
        Commands        = require("command/Commands"),
        Strings         = require("strings"),
        Resizer         = require("utils/Resizer"),
        _               = require("thirdparty/lodash");
=======
    var AppInit             = require("utils/AppInit"),
        ProjectManager      = require("project/ProjectManager"),
        WorkingSetView      = require("project/WorkingSetView"),
        MainViewManager     = require("view/MainViewManager"),
        CommandManager      = require("command/CommandManager"),
        Commands            = require("command/Commands"),
        Menus               = require("command/Menus"),
        Strings             = require("strings"),
        EditorManager       = require("editor/EditorManager"),
        Global              = require("utils/Global"),
        Resizer             = require("utils/Resizer"),
        _                   = require("thirdparty/lodash");
>>>>>>> b62de0a2

    // These vars are initialized by the htmlReady handler
    // below since they refer to DOM elements
    var $sidebar,
        $gearMenu,
        $splitViewMenu,
        $projectTitle,
        $projectFilesContainer,
        $workingSetViewsContainer;
    
    var _workingset_configuration_menu,
        _splitview_menu;
    
    var _cmdSplitNone,
        _cmdSplitVertical,
        _cmdSplitHorizontal;
    
    var SPRITE_BASE   =  5,
        SPRITE_OFFSET = 21;
    
    /**
     * @private
     * Update project title when the project root changes
     */
    function _updateProjectTitle() {
        var displayName = ProjectManager.getProjectRoot().name;
        var fullPath = ProjectManager.getProjectRoot().fullPath;
        
        if (displayName === "" && fullPath === "/") {
            displayName = "/";
        }
        
        $projectTitle.html(_.escape(displayName));
        $projectTitle.attr("title", fullPath);
        
        // Trigger a scroll on the project files container to 
        // reposition the scroller shadows and avoid issue #2255
        $projectFilesContainer.trigger("scroll");
    }
    
    /**
     * Toggle sidebar visibility.
     */
    function toggle() {
        Resizer.toggle($sidebar);
    }

    /**
     * Show the sidebar.
     */
    function show() {
        Resizer.show($sidebar);
    }
    
    /**
     * Hide the sidebar.
     */
    function hide() {
        Resizer.hide($sidebar);
    }
    
    /**
     * Returns the visibility state of the sidebar.
     * @return {boolean} true if element is visible, false if it is not visible
     */
    function isVisible() {
        return Resizer.isVisible($sidebar);
    }
    
    /**
     * Update state of splitview button icon and menu checkmarks
     * @private
     */
    function _updateSplitViewButtonState() {
        var ypos, spriteIndex,
            layoutScheme = MainViewManager.getLayoutScheme();

        if (layoutScheme.columns > 1) {
            spriteIndex = 1;
        } else if (layoutScheme.rows > 1) {
            spriteIndex = 2;
        } else {
            spriteIndex = 0;
        }
        
        // Icon
        ypos  = SPRITE_BASE - (spriteIndex * SPRITE_OFFSET);
        $splitViewMenu.css("background-position-y", ypos);

        // Menu
        _cmdSplitNone.setChecked(spriteIndex === 0);
        _cmdSplitVertical.setChecked(spriteIndex === 1);
        _cmdSplitHorizontal.setChecked(spriteIndex === 2);
    }
    
    /**
     * Handle No Split Command
     * @private
     */
    function _handleSplitViewNone() {
        MainViewManager.setLayoutScheme(1, 1);
    }
    
    /**
     * Handle Vertical Split Command
     * @private
     */
    function _handleSplitViewVertical() {
        MainViewManager.setLayoutScheme(1, 2);
    }
    
    /**
     * Handle Horizontal Split Command
     * @private
     */
    function _handleSplitViewHorizontal() {
        MainViewManager.setLayoutScheme(2, 1);
    }
    
    // Initialize items dependent on HTML DOM
    AppInit.htmlReady(function () {
        $sidebar                  = $("#sidebar");
        $gearMenu                 = $sidebar.find(".working-set-option-btn");
        $splitViewMenu            = $sidebar.find(".working-set-splitview-btn");
        $projectTitle             = $sidebar.find("#project-title");
        $projectFilesContainer    = $sidebar.find("#project-files-container");
        $workingSetViewsContainer = $sidebar.find("#working-set-list-container");
    
        function _resizeSidebarSelection() {
            var $element;
            $sidebar.find(".sidebar-selection").each(function (index, element) {
                $element = $(element);
                $element.width($element.parent()[0].scrollWidth);
            });
        }

        // init
        $sidebar.on("panelResizeStart", function (evt, width) {
            $sidebar.find(".sidebar-selection-extension").css("display", "none");
            $sidebar.find(".scroller-shadow").css("display", "none");
        });
        
        $sidebar.on("panelResizeUpdate", function (evt, width) {
            $sidebar.find(".sidebar-selection").width(width);
        });
        
        $sidebar.on("panelResizeEnd", function (evt, width) {
            _resizeSidebarSelection();
            $sidebar.find(".sidebar-selection-extension").css("display", "block").css("left", width);
            $sidebar.find(".scroller-shadow").css("display", "block");
            $projectFilesContainer.triggerHandler("scroll");
            WorkingSetView.syncSelectionIndicator();
        });
		
        $sidebar.on("panelCollapsed", function (evt, width) {
            CommandManager.get(Commands.VIEW_HIDE_SIDEBAR).setName(Strings.CMD_SHOW_SIDEBAR);
        });
        
        $sidebar.on("panelExpanded", function (evt, width) {
            WorkingSetView.refresh();
            _resizeSidebarSelection();
            $sidebar.find(".scroller-shadow").css("display", "block");
            $sidebar.find(".sidebar-selection-extension").css("left", width);
            $projectFilesContainer.triggerHandler("scroll");
            WorkingSetView.syncSelectionIndicator();
            CommandManager.get(Commands.VIEW_HIDE_SIDEBAR).setName(Strings.CMD_HIDE_SIDEBAR);
        });
        
        // AppInit.htmlReady in utils/Resizer executes before, so it's possible that the sidebar
        // is collapsed before we add the event. Check here initially
        if (!$sidebar.is(":visible")) {
            $sidebar.trigger("panelCollapsed");
        }
        
        // wire up an event handler to monitor when panes are created
        $(MainViewManager).on("paneCreate", function (evt, paneId) {
            WorkingSetView.createWorkingSetViewForPane($workingSetViewsContainer, paneId);
        });
        
        $(MainViewManager).on("paneLayoutChange", function () {
            _updateSplitViewButtonState();
        });
        
        // create WorkingSetViews for each pane already created
        _.forEach(MainViewManager.getPaneIdList(), function (paneId) {
            WorkingSetView.createWorkingSetViewForPane($workingSetViewsContainer, paneId);
        });
        
        _updateSplitViewButtonState();
        
        // Tooltips
        $gearMenu.attr("title", Strings.GEAR_MENU_TOOLTIP);
        $splitViewMenu.attr("title", Strings.SPLITVIEW_MENU_TOOLTIP);
    });
    
    $(ProjectManager).on("projectOpen", _updateProjectTitle);
    
    /**
     * Register Command Handlers
     */
    _cmdSplitNone       = CommandManager.register(Strings.CMD_SPLITVIEW_NONE,       Commands.CMD_SPLITVIEW_NONE,       _handleSplitViewNone);
    _cmdSplitVertical   = CommandManager.register(Strings.CMD_SPLITVIEW_VERTICAL,   Commands.CMD_SPLITVIEW_VERTICAL,   _handleSplitViewVertical);
    _cmdSplitHorizontal = CommandManager.register(Strings.CMD_SPLITVIEW_HORIZONTAL, Commands.CMD_SPLITVIEW_HORIZONTAL, _handleSplitViewHorizontal);
    
    CommandManager.register(Strings.CMD_HIDE_SIDEBAR, Commands.VIEW_HIDE_SIDEBAR, toggle);
    
    
    // Define public API
    exports.toggle      = toggle;
    exports.show        = show;
    exports.hide        = hide;
    exports.isVisible   = isVisible;
});<|MERGE_RESOLUTION|>--- conflicted
+++ resolved
@@ -40,7 +40,6 @@
 define(function (require, exports, module) {
     "use strict";
     
-<<<<<<< HEAD
     var AppInit         = require("utils/AppInit"),
         ProjectManager  = require("project/ProjectManager"),
         WorkingSetView  = require("project/WorkingSetView"),
@@ -50,20 +49,6 @@
         Strings         = require("strings"),
         Resizer         = require("utils/Resizer"),
         _               = require("thirdparty/lodash");
-=======
-    var AppInit             = require("utils/AppInit"),
-        ProjectManager      = require("project/ProjectManager"),
-        WorkingSetView      = require("project/WorkingSetView"),
-        MainViewManager     = require("view/MainViewManager"),
-        CommandManager      = require("command/CommandManager"),
-        Commands            = require("command/Commands"),
-        Menus               = require("command/Menus"),
-        Strings             = require("strings"),
-        EditorManager       = require("editor/EditorManager"),
-        Global              = require("utils/Global"),
-        Resizer             = require("utils/Resizer"),
-        _                   = require("thirdparty/lodash");
->>>>>>> b62de0a2
 
     // These vars are initialized by the htmlReady handler
     // below since they refer to DOM elements
@@ -74,9 +59,6 @@
         $projectFilesContainer,
         $workingSetViewsContainer;
     
-    var _workingset_configuration_menu,
-        _splitview_menu;
-    
     var _cmdSplitNone,
         _cmdSplitVertical,
         _cmdSplitHorizontal;

--- conflicted
+++ resolved
@@ -206,12 +206,9 @@
     "CMD_LIVE_HIGHLIGHT"                  : "Live Highlight",
     "CMD_PROJECT_SETTINGS"                : "Project Settings\u2026",
     "CMD_FILE_RENAME"                     : "Rename",
-<<<<<<< HEAD
     "CMD_FILE_DELETE"                     : "Delete",
-=======
     "CMD_INSTALL_EXTENSION"               : "Install Extension\u2026",
     "CMD_EXTENSION_MANAGER"               : "Extension Manager\u2026",
->>>>>>> 589dcb07
     "CMD_QUIT"                            : "Quit",
     // Used in native File menu on Windows
     "CMD_EXIT"                            : "Exit",

/*
 * Copyright (c) 2012 Adobe Systems Incorporated. All rights reserved.
 *  
 * Permission is hereby granted, free of charge, to any person obtaining a
 * copy of this software and associated documentation files (the "Software"), 
 * to deal in the Software without restriction, including without limitation 
 * the rights to use, copy, modify, merge, publish, distribute, sublicense, 
 * and/or sell copies of the Software, and to permit persons to whom the 
 * Software is furnished to do so, subject to the following conditions:
 *  
 * The above copyright notice and this permission notice shall be included in
 * all copies or substantial portions of the Software.
 *  
 * THE SOFTWARE IS PROVIDED "AS IS", WITHOUT WARRANTY OF ANY KIND, EXPRESS OR
 * IMPLIED, INCLUDING BUT NOT LIMITED TO THE WARRANTIES OF MERCHANTABILITY, 
 * FITNESS FOR A PARTICULAR PURPOSE AND NONINFRINGEMENT. IN NO EVENT SHALL THE
 * AUTHORS OR COPYRIGHT HOLDERS BE LIABLE FOR ANY CLAIM, DAMAGES OR OTHER 
 * LIABILITY, WHETHER IN AN ACTION OF CONTRACT, TORT OR OTHERWISE, ARISING 
 * FROM, OUT OF OR IN CONNECTION WITH THE SOFTWARE OR THE USE OR OTHER 
 * DEALINGS IN THE SOFTWARE.
 * 
 */

/*jslint vars: true, plusplus: true, devel: true, nomen: true, indent: 4, maxerr: 50 */
/*global define */

define({
    /**
     * Errors
     */

    // General file io error strings
    "GENERIC_ERROR"                     : "(Fehler {0})",
    "NOT_FOUND_ERR"                     : "Die Datei konnte nicht gefunden werden.",
    "NOT_READABLE_ERR"                  : "Die Datei konnte nicht gelesen werden.",
    "NO_MODIFICATION_ALLOWED_ERR"       : "Das Ziel-Verzeichnis kann nicht verändert werden.",
    "NO_MODIFICATION_ALLOWED_ERR_FILE"  : "Die Berechtigungen erlauben Ihnen nicht, Veränderungen vorzunehmen.",
    "FILE_EXISTS_ERR"                   : "Die Datei existiert bereits.",

    // Project error strings
    "ERROR_LOADING_PROJECT"             : "Fehler beim Laden des Projekts",
    "OPEN_DIALOG_ERROR"                 : "Fehler beim Erstellen des Datei-Öffnen-Dialogs. (Fehler {0})",
    "REQUEST_NATIVE_FILE_SYSTEM_ERROR"  : "Fehler beim Lesen des Verzeichnisses <span class='dialog-filename'>{0}</span>. (Fehler {1})",
    "READ_DIRECTORY_ENTRIES_ERROR"      : "Fehler beim Lesen der Verzeichnisinhalte von <span class='dialog-filename'>{0}</span>. (Fehler {1})",

    // File open/save error string
    "ERROR_OPENING_FILE_TITLE"          : "Fehler beim Öffnen der Datei",
    "ERROR_OPENING_FILE"                : "Beim Öffnen der Datei <span class='dialog-filename'>{0}</span> ist ein Fehler aufgetreten: {1}",
    "ERROR_RELOADING_FILE_TITLE"        : "Fehler beim Laden der Änderungen",
    "ERROR_RELOADING_FILE"              : "Beim Laden der Änderungen der Datei <span class='dialog-filename'>{0}</span> ist ein Fehler aufgetreten: {1}",
    "ERROR_SAVING_FILE_TITLE"           : "Fehler beim Speichern der Datei",
    "ERROR_SAVING_FILE"                 : "Beim Speichern der Datei <span class='dialog-filename'>{0}</span> ist ein Fehler aufgetreten: {1}",
    "ERROR_RENAMING_FILE_TITLE"         : "Fehler beim Umbenennen der Datei",
    "ERROR_RENAMING_FILE"               : "Beim Umbenennen der Datei <span class='dialog-filename'>{0}</span> ist ein Fehler aufgetreten: {1}",
    "INVALID_FILENAME_TITLE"            : "Ungültiger Dateiname",
    "INVALID_FILENAME_MESSAGE"          : "Dateinamen dürfen folgende Zeichen nicht enthalten: /?*:;{}<>\\|",
    "FILE_ALREADY_EXISTS"               : "Die Datei <span class='dialog-filename'>{0}</span> existiert bereits.",
    "ERROR_CREATING_FILE_TITLE"         : "Fehler beim Erstellen der Datei",
    "ERROR_CREATING_FILE"               : "Beim Erstellen der Datei <span class='dialog-filename'>{0}</span> ist ein Fehler aufgetreten: {1}",

    // Application error strings
    "ERROR_IN_BROWSER_TITLE"            : "Ups! {APP_NAME} kann derzeit leider noch nicht im Browser ausgeführt werden.",
    "ERROR_IN_BROWSER"                  : "{APP_NAME} wurde in HTML programmiert, ist derzeit jedoch lediglich als Desktop-Anwendung verfügbar, um damit lokale Dateien zu bearbeiten. Bitte verwenden Sie die Anwendungs-Shell im Repo <b>github.com/adobe/brackets-shell</b>, um {APP_NAME} auszuführen.",

    // FileIndexManager error string
    "ERROR_MAX_FILES_TITLE"             : "Fehler beim Indizieren der Dateien",
    "ERROR_MAX_FILES"                   : "Die maximal mögliche Anzahl indizierbarer Dateien wurde überschritten. Funktionen, die auf dem Index beruhen, werden möglicherweise nicht korrekt ausgeführt.",
    
    // Live Development error strings
    "ERROR_LAUNCHING_BROWSER_TITLE"     : "Fehler beim Starten des Browsers",
    "ERROR_CANT_FIND_CHROME"            : "Der Browser Google Chrome konnte nicht gefunden werden. Bitte stellen Sie sicher, dass er installiert ist.",
    "ERROR_LAUNCHING_BROWSER"           : "Beim Starten des Browsers ist ein Fehler aufgetreten. (Fehler {0})",
    
    "LIVE_DEVELOPMENT_ERROR_TITLE"      : "Fehler bei der Live-Vorschau",
    "LIVE_DEVELOPMENT_RELAUNCH_TITLE"   : "Verbinden zum Browser",
    "LIVE_DEVELOPMENT_ERROR_MESSAGE"    : "Um die Live-Vorschau zu verwenden, muss Chrome mit aktiviertem Remote-Debugging neu gestartet werden.<br /><br />Soll Chrome neu gestartet werden, um das Remote Debugger Protokoll zu aktivieren?",
<<<<<<< HEAD
    "LIVE_DEV_LOADING_ERROR_MESSAGE"    : "Fehler beim Laden der Live-Entwicklungs-Seite",
    "LIVE_DEV_NEED_HTML_MESSAGE"        : "Öffnen Sie eine HTML-Datei, um die Live-Vorschau zu starten.",
    "LIVE_DEV_NEED_BASEURL_MESSAGE"     : "Zum Starten der Live-Vorschau mit einer serverseitigen Datei müssen Sie eine Basis-URL für dieses Projekt angeben..",
    "LIVE_DEV_SERVER_NOT_READY_MESSAGE" : "Fehler beim Starten des HTTP-Servers für Live-Entwicklungs-Dateien. Bitte versuchen Sie es erneut.",
=======
    "LIVE_DEV_LOADING_ERROR_MESSAGE"    : "Laden der Live-Vorschau nicht möglich",
    "LIVE_DEV_NEED_HTML_MESSAGE"        : "Öffnen Sie eine HTML-Datei, um die Live-Vorschau zu starten.",
    "LIVE_DEV_NEED_BASEURL_MESSAGE"     : "Zum Starten der Live-Vorschau mit einer serverseitigen Datei müssen Sie eine Basis-URL für dieses Projekt angeben.",
    "LIVE_DEV_SERVER_NOT_READY_MESSAGE" : "Ein Fehler ist beim starten des HTTP-Server oder den Live-Vorschau Dateien aufgetreten. Bitte versuchen Sie es später erneut.",
>>>>>>> ce3ab995
    "LIVE_DEVELOPMENT_INFO_TITLE"       : "Willkommen bei der Live-Vorschau!",
    "LIVE_DEVELOPMENT_INFO_MESSAGE"     : "Die Live-Vorschau verbindet {APP_NAME} mit Ihrem Browser. Sie startet eine Vorschau Ihrer HTML-Datei im Browser, und aktualisiert die Vorschau dann sofort, wenn Sie Ihren Code bearbeiten.<br /><br />In dieser frühen Version von {APP_NAME} funktioniert die Live-Vorschau nur beim Bearbeiten von <strong>CSS-Dateien</strong> und nur mit <strong>Google Chrome</strong>. Wir werden sie bald für HTML und JavaScript implementieren!<br /><br />(Sie sehen diese Meldung nur einmal.)",
    "LIVE_DEVELOPMENT_TROUBLESHOOTING"  : "Weitere Informationen finden Sie unter dem Thema <a class=\"clickable-link\" data-href=\"{0}\">Fehlerbehebung bei Verbindungs-Fehlern der Live-Entwicklung</a>.",
    
    "LIVE_DEV_STATUS_TIP_NOT_CONNECTED" : "Live-Vorschau",
    "LIVE_DEV_STATUS_TIP_PROGRESS1"     : "Live-Vorschau: Verbinden\u2026",
    "LIVE_DEV_STATUS_TIP_PROGRESS2"     : "Live-Vorschau: Initialisieren\u2026",
    "LIVE_DEV_STATUS_TIP_CONNECTED"     : "Live-Vorschau trennen",
    "LIVE_DEV_STATUS_TIP_OUT_OF_SYNC"   : "Live-Vorschau: Klicken, um Verbindung zu trennen (Zum Aktualisieren Datei speichern)",
    
    "SAVE_CLOSE_TITLE"                  : "Änderungen speichern",
    "SAVE_CLOSE_MESSAGE"                : "Wollen Sie die Änderungen in dem Dokument <span class='dialog-filename'>{0}</span> speichern?",
    "SAVE_CLOSE_MULTI_MESSAGE"          : "Wollen Sie Ihre Änderungen in den folgenden Dateien speichern?",
    "EXT_MODIFIED_TITLE"                : "Externe Änderungen",
    "EXT_MODIFIED_MESSAGE"              : "<span class='dialog-filename'>{0}</span> wurde extern geändert und hat ungespeicherte Änderungen in {APP_NAME}." +
                                                "<br /><br />" +
                                                "Welche Version wollen Sie weiter verwenden?",
    "EXT_DELETED_MESSAGE"               : "<span class='dialog-filename'>{0}</span> wurde extern gelöscht und hat ungespeicherte Änderungen in {APP_NAME}." +
                                                "<br /><br />" +
                                                "Wollen Sie die Änderungen beibehalten?",
    
    // Find, Replace, Find in Files
    "SEARCH_REGEXP_INFO"                : "/re/-Syntax zum Suchen mit regulären Ausdrücken verwenden",
<<<<<<< HEAD
    "FIND_RESULT_COUNT"                 : "{0} Ergebnisse",
=======
    "FIND_RESULT_COUNT"                 : "{0} Ergebnisse",    
>>>>>>> ce3ab995
    "WITH"                              : "Mit",
    "BUTTON_YES"                        : "Ja",
    "BUTTON_NO"                         : "Nein",
    "BUTTON_STOP"                       : "Stopp",

    "OPEN_FILE"                         : "Datei öffnen",
    "CHOOSE_FOLDER"                     : "Ordner wählen",

    "RELEASE_NOTES"                     : "Release-Notes",
    "NO_UPDATE_TITLE"                   : "Sie sind auf dem Laufenden!",
    "NO_UPDATE_MESSAGE"                 : "Sie führen die neuste Version von {APP_NAME} aus.",
    
    "FIND_IN_FILES_TITLE"               : "für \"{4}\" {5} - {0} {1} in {2} {3}",
    "FIND_IN_FILES_SCOPED"              : "in <span class='dialog-filename'>{0}</span>",
    "FIND_IN_FILES_NO_SCOPE"            : "in Projekt",
    "FIND_IN_FILES_FILE"                : "Datei",
    "FIND_IN_FILES_FILES"               : "Dateien",
    "FIND_IN_FILES_MATCH"               : "Treffer",
    "FIND_IN_FILES_MATCHES"             : "Treffer",
    "FIND_IN_FILES_MORE_THAN"           : "Mehr als ",
    "FIND_IN_FILES_MAX"                 : " (die ersten {0} Treffer werden angezeigt)",
    "FIND_IN_FILES_FILE_PATH"           : "Datei: <span class='dialog-filename'>{0}</span>",
    "FIND_IN_FILES_LINE"                : "Zeile:&nbsp;{0}",

    "ERROR_FETCHING_UPDATE_INFO_TITLE"  : "Fehler beim Abrufen der Update-Info",
    "ERROR_FETCHING_UPDATE_INFO_MSG"    : "Beim Abrufen der neusten Update-Informationen vom Server ist ein Problem aufgetreten. Bitte stellen Sie sicher, dass Sie mit dem Internet verbunden sind, und probieren Sie es erneut.",
    
    // Switch language
    "LANGUAGE_TITLE"                    : "Sprache wechseln",
    "LANGUAGE_MESSAGE"                  : "Bitte wählen Sie die gewünschte Sprache aus der folgenden Liste aus:",
    "LANGUAGE_SUBMIT"                   : "{APP_NAME} neu starten",
    "LANGUAGE_CANCEL"                   : "Abbrechen",

    /**
     * ProjectManager
     */

<<<<<<< HEAD
    "PROJECT_LOADING" : "Wird geladen\u2026",
=======
    "PROJECT_LOADING" : "Lädt\u2026",
>>>>>>> ce3ab995
    "UNTITLED" : "Unbenannt",

    /**
     * Keyboard modifier names
     */

    "KEYBOARD_CTRL"   : "Strg",
    "KEYBOARD_SHIFT"  : "Umschalt",
    "KEYBOARD_SPACE"  : "Leer",

    /**
     * StatusBar strings
     */
    "STATUSBAR_CURSOR_POSITION"             : "Zeile {0}, Spalte {1}",
    "STATUSBAR_INDENT_TOOLTIP_SPACES"       : "Klicken, um Einrückung auf Leerzeichen umzuschalten",
    "STATUSBAR_INDENT_TOOLTIP_TABS"         : "Klicken, um Einrückung auf Tabs umzuschalten",
    "STATUSBAR_INDENT_SIZE_TOOLTIP_SPACES"  : "Klicken, um die Anzahl Leerzeichen beim Einrücken zu ändern",
    "STATUSBAR_INDENT_SIZE_TOOLTIP_TABS"    : "Klicken, um die Schrittweite von Tabs zu ändern",
    "STATUSBAR_SPACES"                      : "Leerzeichen",
    "STATUSBAR_TAB_SIZE"                    : "Tab-Schrittweite",
    "STATUSBAR_LINE_COUNT"                  : "{0} Zeilen",

    /**
     * Command Name Constants
     */

    // File menu commands
    "FILE_MENU"                           : "Datei",
    "CMD_FILE_NEW"                        : "Neu",
    "CMD_FILE_NEW_FOLDER"                 : "Neuer Ordner",
    "CMD_FILE_OPEN"                       : "Öffnen\u2026",
    "CMD_ADD_TO_WORKING_SET"              : "Zum Projekt hinzufügen",
    "CMD_OPEN_FOLDER"                     : "Ordner öffnen\u2026",
    "CMD_FILE_CLOSE"                      : "Schließen",
    "CMD_FILE_CLOSE_ALL"                  : "Alles schließen",
    "CMD_FILE_SAVE"                       : "Speichern",
    "CMD_FILE_SAVE_ALL"                   : "Alles speichern",
    "CMD_LIVE_FILE_PREVIEW"               : "Live-Vorschau",
<<<<<<< HEAD
    "CMD_FILE_RENAME"                     : "Umbenennen\u2026",
    "CMD_INSTALL_EXTENSION"               : "Erweiterung installieren\u2026",
=======
    "CMD_LIVE_HIGHLIGHT"                  : "Live-Highlight",    
>>>>>>> ce3ab995
    "CMD_PROJECT_SETTINGS"                : "Projekt-Einstellungen\u2026",
    "CMD_FILE_RENAME"                     : "Umbenennen\u2026",
    "CMD_INSTALL_EXTENSION"               : "Erweiterung installieren\u2026",
    "CMD_QUIT"                            : "Beenden",
    // Used in native File menu on Windows
    "CMD_EXIT"                            : "Beenden",

    // Edit menu commands
    "EDIT_MENU"                           : "Bearbeiten",
    "CMD_UNDO"                            : "Rückgängig",
    "CMD_REDO"                            : "Wiederholen",
    "CMD_CUT"                             : "Ausschneiden",
    "CMD_COPY"                            : "Kopieren",
    "CMD_PASTE"                           : "Einfügen",
    "CMD_SELECT_ALL"                      : "Alles auswählen",
    "CMD_SELECT_LINE"                     : "Zeile auswählen",
    "CMD_FIND"                            : "Suchen",
    "CMD_FIND_IN_FILES"                   : "Im Projekt suchen",
    "CMD_FIND_IN_SUBTREE"                 : "Suchen in\u2026",
    "CMD_FIND_NEXT"                       : "Weitersuchen (vorwärts)",
    "CMD_FIND_PREVIOUS"                   : "Weitersuchen (rückwärts)",
    "CMD_REPLACE"                         : "Ersetzen",
    "CMD_INDENT"                          : "Einrücken",
    "CMD_UNINDENT"                        : "Ausrücken",
    "CMD_DUPLICATE"                       : "Duplizieren",
    "CMD_DELETE_LINES"                    : "Zeile löschen",
    "CMD_COMMENT"                         : "Zeile (aus-)kommentieren",
    "CMD_BLOCK_COMMENT"                   : "Block (aus-)kommentieren",
    "CMD_LINE_UP"                         : "Zeile nach oben verschieben",
    "CMD_LINE_DOWN"                       : "Zeile nach unten verschieben",
    "CMD_TOGGLE_CLOSE_BRACKETS"           : "Klammern automatisch schließen",
     
    // View menu commands
    "VIEW_MENU"                           : "Ansicht",
    "CMD_HIDE_SIDEBAR"                    : "Seitenleiste verbergen",
    "CMD_SHOW_SIDEBAR"                    : "Seitenleiste zeigen",
    "CMD_INCREASE_FONT_SIZE"              : "Schriftart vergrößern",
    "CMD_DECREASE_FONT_SIZE"              : "Schriftart verkleinern",
    "CMD_RESTORE_FONT_SIZE"               : "Schriftart zurücksetzen",
<<<<<<< HEAD
    "CMD_SCROLL_LINE_UP"                  : "Zeile nach oben scrollen",
    "CMD_SCROLL_LINE_DOWN"                : "Zeile nach unten scrollen",
    "CMD_TOGGLE_LINE_NUMBERS"             : "Zeilennummern",
    "CMD_TOGGLE_ACTIVE_LINE"              : "Aktive Zeile hervorheben",
    "CMD_TOGGLE_WORD_WRAP"                : "Zeilenumbruch",
=======
    "CMD_SCROLL_LINE_UP"                  : "Zeile hoch scrollen",
    "CMD_SCROLL_LINE_DOWN"                : "Zeile runter scrollen",
    "CMD_TOGGLE_LINE_NUMBERS"             : "Zeilennummern anzeigen",
    "CMD_TOGGLE_ACTIVE_LINE"              : "Aktive Zeile hervorheben",
    "CMD_TOGGLE_WORD_WRAP"                : "Zeilenumbruch aktivieren",
>>>>>>> ce3ab995
    "CMD_SORT_WORKINGSET_BY_ADDED"        : "Nach Hinzufügen-Datum sortieren",
    "CMD_SORT_WORKINGSET_BY_NAME"         : "Nach Name sortieren",
    "CMD_SORT_WORKINGSET_BY_TYPE"         : "Nach Typ sortieren",
    "CMD_SORT_WORKINGSET_AUTO"            : "Automatisch sortieren",

    // Navigate menu Commands
    "NAVIGATE_MENU"                       : "Navigation",
    "CMD_QUICK_OPEN"                      : "Schnell öffnen",
    "CMD_GOTO_LINE"                       : "Gehe zur Zeile",
    "CMD_GOTO_DEFINITION"                 : "Gehe zur Definition",
    "CMD_JSLINT_FIRST_ERROR"              : "Gehe zu erstem JSLint-Fehler",
    "CMD_TOGGLE_QUICK_EDIT"               : "Schnell bearbeiten",
    "CMD_QUICK_EDIT_PREV_MATCH"           : "Voriger Treffer",
    "CMD_QUICK_EDIT_NEXT_MATCH"           : "Nächster Treffer",
    "CMD_NEXT_DOC"                        : "Nächstes Dokument",
    "CMD_PREV_DOC"                        : "Voriges Dokument",
    "CMD_SHOW_IN_TREE"                    : "Im Dateibaum anzeigen",
    
    // Debug menu commands
    "DEBUG_MENU"                          : "Debug",
    "CMD_REFRESH_WINDOW"                  : "{APP_NAME} neu laden",
    "CMD_SHOW_DEV_TOOLS"                  : "Entwicklungswerkzeuge zeigen",
    "CMD_RUN_UNIT_TESTS"                  : "Tests durchführen",
    "CMD_JSLINT"                          : "JSLint aktivieren",
    "CMD_SHOW_PERF_DATA"                  : "Performance-Analyse",
    "CMD_NEW_BRACKETS_WINDOW"             : "Neues {APP_NAME}-Fenster",
    "CMD_SHOW_EXTENSIONS_FOLDER"          : "Erweiterungen-Ordner anzeigen",
    "CMD_SWITCH_LANGUAGE"                 : "Sprache wechseln",
<<<<<<< HEAD
    "CMD_ENABLE_NODE_DEBUGGER"            : "Node-Debugger aktivieren",
    "CMD_LOG_NODE_STATE"                  : "Node-Status in Konsole anzeigen",
    "CMD_RESTART_NODE"                    : "Node neu starten",
=======
    "CMD_ENABLE_NODE_DEBUGGER"            : "Node Debugger aktivieren",
    "CMD_LOG_NODE_STATE"                  : "Log Node-Status zur Console",
    "CMD_RESTART_NODE"                    : "Node neustarten",
>>>>>>> ce3ab995

    // Help menu commands
    "HELP_MENU"                           : "Hilfe",
    "CMD_CHECK_FOR_UPDATE"                : "Nach Updates suchen",
    "CMD_HOW_TO_USE_BRACKETS"             : "So verwendet man {APP_NAME}",
    "CMD_FORUM"                           : "{APP_NAME}-Forum",
    "CMD_RELEASE_NOTES"                   : "Versionshinweise",
    "CMD_REPORT_AN_ISSUE"                 : "Ein Problem melden",
    "CMD_TWITTER"                         : "{TWITTER_NAME} auf Twitter",
    "CMD_ABOUT"                           : "Über {APP_TITLE}",

    // Special commands invoked by the native shell
    "CMD_CLOSE_WINDOW"                    : "Fenster schließen",
    "CMD_ABORT_QUIT"                      : "Beenden abbrechen",

    // Strings for main-view.html
    "EXPERIMENTAL_BUILD"                   : "Experimenteller Build",
    "DEVELOPMENT_BUILD"                    : "Entwicklungs-Build",
    "JSLINT_ERRORS"                        : "JSLint-Fehler",
    "JSLINT_ERROR_INFORMATION"             : "1 JSLint-Fehler",
    "JSLINT_ERRORS_INFORMATION"            : "{0} JSLint-Fehler",
    "JSLINT_NO_ERRORS"                     : "Keine JSLint-Fehler – gute Arbeit!",
    "JSLINT_DISABLED"                      : "JSLint ist deaktiviert oder funktioniert nicht für die aktuelle Datei",
    "SEARCH_RESULTS"                       : "Suchergebnisse",
    "OK"                                   : "OK",
    "DONT_SAVE"                            : "Nicht speichern",
    "SAVE"                                 : "Speichern",
    "CANCEL"                               : "Abbrechen",
    "RELOAD_FROM_DISK"                     : "Von der Festplatte neu laden",
    "KEEP_CHANGES_IN_EDITOR"               : "Änderungen im Editor behalten",
    "CLOSE_DONT_SAVE"                      : "Schließen (nicht speichern)",
    "RELAUNCH_CHROME"                      : "Chrome neu starten",
    "INSTALL"                              : "Installieren",
    "ABOUT"                                : "Über",
    "APP_NAME"                             : "Brackets",
    "CLOSE"                                : "Schließen",
    "ABOUT_TEXT_LINE1"                     : "Sprint {VERSION_MINOR} {BUILD_TYPE} {VERSION}",
    "ABOUT_TEXT_LINE3"                     : "Hinweise, Bestimmungen und Bedingungen, die sich auf Drittanbieter-Software beziehen, finden sich unter <a class=\"clickable-link\" data-href=\"http://www.adobe.com/go/thirdparty/\">http://www.adobe.com/go/thirdparty/</a> und sind hier durch Bezugnahme eingeschlossen.",
    "ABOUT_TEXT_LINE4"                     : "Dokumentation und Quellcode unter <a class=\"clickable-link\" data-href=\"https://github.com/adobe/brackets/\">https://github.com/adobe/brackets/</a>",
<<<<<<< HEAD
    "ABOUT_TEXT_LINE5"                     : "Gemacht mit \u2764 und JavaScript von:",
    "ABOUT_TEXT_LINE6"                     : "…vielen Leuten (…leider haben wir aber gerade Probleme, diese Daten zu laden).",
=======
    "ABOUT_TEXT_LINE6"                     : "Vielen Menschen (Zur Zeit kann der Inhalt leider nicht angezeigt werden).",
>>>>>>> ce3ab995
    "UPDATE_NOTIFICATION_TOOLTIP"          : "Eine neue Version von {APP_NAME} ist verfügbar! Für Details hier klicken.",
    "UPDATE_AVAILABLE_TITLE"               : "Update verfügbar",
    "UPDATE_MESSAGE"                       : "Hallo! Eine neue Version von {APP_NAME} ist verfügbar. Hier einige der neuen Funktionen:",
    "GET_IT_NOW"                           : "Jetzt updaten!",
    "PROJECT_SETTINGS_TITLE"               : "Projekt-Einstellungen",
    "PROJECT_SETTING_BASE_URL"             : "Basis-URL für Live-Vorschau",
    "PROJECT_SETTING_BASE_URL_HINT"        : "(um einen lokalen Server zu verwenden, URL angeben)",
    "BASEURL_ERROR_INVALID_PROTOCOL"       : "Das Protokoll {0} wird von der Live-Vorschau nicht unterstützt &ndash; bitte http: oder https: verwenden.",
    "BASEURL_ERROR_SEARCH_DISALLOWED"      : "Die Basis-URL kann keine Such-Parameter wie \"{0}\" enthalten.",
    "BASEURL_ERROR_HASH_DISALLOWED"        : "Die Basis-URL kann keine Hashes wie \"{0}\" enthalten.",
    "BASEURL_ERROR_INVALID_CHAR"           : "Sonderzeichen wie  \"{0}\" müssen %-kodiert werden.",
    "BASEURL_ERROR_UNKOWN_ERROR"           : "Unbekannter Fehler beim Verarbeiten der Basis-URL",

    // Extension Management strings
    "INSTALL_EXTENSION_TITLE"              : "Erweiterung installieren",
    "INSTALL_EXTENSION_LABEL"              : "Erweiterungs-URL",
    "INSTALL_EXTENSION_HINT"               : "URL der Erweiterungs Zip-Datei oder GitHub repo",
    "INSTALLING_FROM"                      : "Erweiterung installieren von {0}\u2026",
    "INSTALL_SUCCEEDED"                    : "Installation abgeschlossen!",
    "INSTALL_FAILED"                       : "Installation fehlgeschlagen.",
    "CANCELING_INSTALL"                    : "Abgebrochen\u2026",
    "CANCELING_HUNG"                       : "Das Abbrechen der Installation nimmt bereits einige Minuten in Anspruch. Ein interner Fehler könnte aufgetreten sein.",
    "INSTALL_CANCELED"                     : "Installation abgebrochen.",
    // These must match the error codes in ExtensionsDomain.Errors.* :
    "INVALID_ZIP_FILE"                     : "Der heruntergeladene Inhalt ist keine gültige Zip-Datei.",
    "INVALID_PACKAGE_JSON"                 : "Die JSON Paketdatei ist ungültig (Fehler: {0}).",
    "MISSING_PACKAGE_NAME"                 : "Die JSON Paketdatei hat kein definierten Paketnamen.",
    "BAD_PACKAGE_NAME"                     : "{0} ist ein ungültiger Paketname.",
    "MISSING_PACKAGE_VERSION"              : "Die JSON Paketdatei hat keine definierte Paketversion.",
    "INVALID_VERSION_NUMBER"               : "Die Paket-Versionsnummer ({0}) ist ungültig.",
    "API_NOT_COMPATIBLE"                   : "Die Erweiterung ist nicht mit der aktuellen Version von Brackets kompatibel. Die Erweiterung wurde in den Ordner für die deaktivierten Erweiterungen installiert.",
    "MISSING_MAIN"                         : "Das Paket hat keine main.js Datei.",
    "ALREADY_INSTALLED"                    : "Eine Erweiterung mit dem gleichen Namen wurde bereits installiert. Die neue Erweiterung wurde in den Ordner für deaktivierte Erweiterungen installiert.",
    "NO_DISABLED_DIRECTORY"                : "Die Erweiterung konnte nicht gespeichert werden, weil der Ordner für deaktivierte Erweiterungen nicht existiert.",
    "DOWNLOAD_ID_IN_USE"                   : "Interner Fehler: Download-ID wird schon verwendet.",
    "NO_SERVER_RESPONSE"                   : "Verbindung konnte nicht hergestellt werden.",
    "BAD_HTTP_STATUS"                      : "Die Datei wurde auf dem Server nicht gefunden (HTTP {0}).",
    "CANNOT_WRITE_TEMP"                    : "Konnte den Download nicht in einer temporären Datei speichern.",
    "ERROR_LOADING"                        : "Beim Starten der Erweiterung ist ein Fehler aufgetreten.",
    "MALFORMED_URL"                        : "Die URL ist ungültig. Bitte prüfen Sie, ob es sich um eine gültige URL handelt.",
    "UNSUPPORTED_PROTOCOL"                 : "Bitte geben Sie eine http oder https URL an.",
    "UNKNOWN_ERROR"                        : "Unbekannter (interner) Fehler.",
    // For NOT_FOUND_ERR, see generic strings above
    
    // Extension Management strings
    "INSTALL_EXTENSION_TITLE"              : "Erweiterung installieren",
    "INSTALL_EXTENSION_LABEL"              : "Erweiterungs-URL",
    "INSTALL_EXTENSION_HINT"               : "URL zum ZIP-Archiv oder Github-Repo der Erweiterung",
    "INSTALLING_FROM"                      : "Erweiterung wird installiert von {0}\u2026",
    "INSTALL_SUCCEEDED"                    : "Installation erfolgreich!",
    "INSTALL_FAILED"                       : "Installation fehlgeschlagen.",
    "CANCELING_INSTALL"                    : "Wird abgebrochen\u2026",
    "CANCELING_HUNG"                       : "Das Abbrechen der Installation dauert sehr lange. Möglicherweise ist ein interner Fehler aufgetreten.",
    "INSTALL_CANCELED"                     : "Installation abgebrochen.",
    // These must match the error codes in ExtensionsDomain.Errors.* :
    "INVALID_ZIP_FILE"                     : "Der heruntergeladene Inhalt ist kein gültiges ZIP-Archiv.",
    "INVALID_PACKAGE_JSON"                 : "Die Datei package.json ist nicht gültig (Fehler war: {0}).",
    "MISSING_PACKAGE_NAME"                 : "Die Datei package.json gibt keinen Paket-Namen an.",
    "BAD_PACKAGE_NAME"                     : "{0} ist ein ungültiger Paket-Name.",
    "MISSING_PACKAGE_VERSION"              : "Die Datei package.json gibt keine Paket-Version an.",
    "INVALID_VERSION_NUMBER"               : "Die Paket-Versionsnummer ({0}) ist ungültig.",
    "API_NOT_COMPATIBLE"                   : "Die Erweiterung ist mit dieser Version von Brackets inkompatibel. Sie wurde in Ihr Verzeichnis für deaktivierte Erweiterungen installiert.",
    "MISSING_MAIN"                         : "Das Paket hat keine main.js-Datei.",
    "ALREADY_INSTALLED"                    : "Eine Erweiterung mit dem gleichen Namen war bereits installiert. Die neue Erweiterung wurde in Ihr Verzeichnis für deaktivierte Erweiterungen installiert.",
    "NO_DISABLED_DIRECTORY"                : "Fehler beim Speichern der Erweiterung in extensions/disabled, weil der Ordner nicht existiert.",
    "DOWNLOAD_ID_IN_USE"                   : "Interner Fehler: Download-ID schon in Verwendung.",
    "NO_SERVER_RESPONSE"                   : "Fehler beim Verbinden zum Server.",
    "BAD_HTTP_STATUS"                      : "Datei auf dem Server nicht gefunden (HTTP {0}).",
    "CANNOT_WRITE_TEMP"                    : "Fehler beim Speichern des Downloads in einer Temp-Datei.",
    "ERROR_LOADING"                        : "Die Erweiterung hat beim Start einen Fehler festgestellt.",
    "MALFORMED_URL"                        : "Die URL ist ungültig. Bitte sehen Sie nach, ob Sie sie korrekt eingegeben haben.",
    "UNSUPPORTED_PROTOCOL"                 : "URL muss mit http oder https anfangen.",
    "UNKNOWN_ERROR"                        : "Unbekannter interner Fehler.",
    // For NOT_FOUND_ERR, see generic strings above

    // extensions/default/InlineColorEditor
    "COLOR_EDITOR_CURRENT_COLOR_SWATCH_TIP"     : "Aktuelle Farbe",
    "COLOR_EDITOR_ORIGINAL_COLOR_SWATCH_TIP"    : "Original-Farbe",
    "COLOR_EDITOR_RGBA_BUTTON_TIP"              : "RGBa-Format",
    "COLOR_EDITOR_HEX_BUTTON_TIP"               : "Hex-Format",
    "COLOR_EDITOR_HSLA_BUTTON_TIP"              : "HSLa-Format",
    "COLOR_EDITOR_USED_COLOR_TIP_SINGULAR"      : "{0} ({1} Mal verwendet)",
    "COLOR_EDITOR_USED_COLOR_TIP_PLURAL"        : "{0} ({1} Mal verwendet)"
});<|MERGE_RESOLUTION|>--- conflicted
+++ resolved
@@ -74,17 +74,11 @@
     "LIVE_DEVELOPMENT_ERROR_TITLE"      : "Fehler bei der Live-Vorschau",
     "LIVE_DEVELOPMENT_RELAUNCH_TITLE"   : "Verbinden zum Browser",
     "LIVE_DEVELOPMENT_ERROR_MESSAGE"    : "Um die Live-Vorschau zu verwenden, muss Chrome mit aktiviertem Remote-Debugging neu gestartet werden.<br /><br />Soll Chrome neu gestartet werden, um das Remote Debugger Protokoll zu aktivieren?",
-<<<<<<< HEAD
-    "LIVE_DEV_LOADING_ERROR_MESSAGE"    : "Fehler beim Laden der Live-Entwicklungs-Seite",
-    "LIVE_DEV_NEED_HTML_MESSAGE"        : "Öffnen Sie eine HTML-Datei, um die Live-Vorschau zu starten.",
-    "LIVE_DEV_NEED_BASEURL_MESSAGE"     : "Zum Starten der Live-Vorschau mit einer serverseitigen Datei müssen Sie eine Basis-URL für dieses Projekt angeben..",
-    "LIVE_DEV_SERVER_NOT_READY_MESSAGE" : "Fehler beim Starten des HTTP-Servers für Live-Entwicklungs-Dateien. Bitte versuchen Sie es erneut.",
-=======
     "LIVE_DEV_LOADING_ERROR_MESSAGE"    : "Laden der Live-Vorschau nicht möglich",
     "LIVE_DEV_NEED_HTML_MESSAGE"        : "Öffnen Sie eine HTML-Datei, um die Live-Vorschau zu starten.",
     "LIVE_DEV_NEED_BASEURL_MESSAGE"     : "Zum Starten der Live-Vorschau mit einer serverseitigen Datei müssen Sie eine Basis-URL für dieses Projekt angeben.",
     "LIVE_DEV_SERVER_NOT_READY_MESSAGE" : "Ein Fehler ist beim starten des HTTP-Server oder den Live-Vorschau Dateien aufgetreten. Bitte versuchen Sie es später erneut.",
->>>>>>> ce3ab995
+    "LIVE_DEV_SERVER_NOT_READY_MESSAGE" : "Fehler beim Starten des HTTP-Servers für Live-Entwicklungs-Dateien. Bitte versuchen Sie es erneut.",
     "LIVE_DEVELOPMENT_INFO_TITLE"       : "Willkommen bei der Live-Vorschau!",
     "LIVE_DEVELOPMENT_INFO_MESSAGE"     : "Die Live-Vorschau verbindet {APP_NAME} mit Ihrem Browser. Sie startet eine Vorschau Ihrer HTML-Datei im Browser, und aktualisiert die Vorschau dann sofort, wenn Sie Ihren Code bearbeiten.<br /><br />In dieser frühen Version von {APP_NAME} funktioniert die Live-Vorschau nur beim Bearbeiten von <strong>CSS-Dateien</strong> und nur mit <strong>Google Chrome</strong>. Wir werden sie bald für HTML und JavaScript implementieren!<br /><br />(Sie sehen diese Meldung nur einmal.)",
     "LIVE_DEVELOPMENT_TROUBLESHOOTING"  : "Weitere Informationen finden Sie unter dem Thema <a class=\"clickable-link\" data-href=\"{0}\">Fehlerbehebung bei Verbindungs-Fehlern der Live-Entwicklung</a>.",
@@ -108,11 +102,7 @@
     
     // Find, Replace, Find in Files
     "SEARCH_REGEXP_INFO"                : "/re/-Syntax zum Suchen mit regulären Ausdrücken verwenden",
-<<<<<<< HEAD
     "FIND_RESULT_COUNT"                 : "{0} Ergebnisse",
-=======
-    "FIND_RESULT_COUNT"                 : "{0} Ergebnisse",    
->>>>>>> ce3ab995
     "WITH"                              : "Mit",
     "BUTTON_YES"                        : "Ja",
     "BUTTON_NO"                         : "Nein",
@@ -150,11 +140,7 @@
      * ProjectManager
      */
 
-<<<<<<< HEAD
-    "PROJECT_LOADING" : "Wird geladen\u2026",
-=======
     "PROJECT_LOADING" : "Lädt\u2026",
->>>>>>> ce3ab995
     "UNTITLED" : "Unbenannt",
 
     /**
@@ -193,12 +179,7 @@
     "CMD_FILE_SAVE"                       : "Speichern",
     "CMD_FILE_SAVE_ALL"                   : "Alles speichern",
     "CMD_LIVE_FILE_PREVIEW"               : "Live-Vorschau",
-<<<<<<< HEAD
-    "CMD_FILE_RENAME"                     : "Umbenennen\u2026",
-    "CMD_INSTALL_EXTENSION"               : "Erweiterung installieren\u2026",
-=======
-    "CMD_LIVE_HIGHLIGHT"                  : "Live-Highlight",    
->>>>>>> ce3ab995
+    "CMD_LIVE_HIGHLIGHT"                  : "Live-Highlight",
     "CMD_PROJECT_SETTINGS"                : "Projekt-Einstellungen\u2026",
     "CMD_FILE_RENAME"                     : "Umbenennen\u2026",
     "CMD_INSTALL_EXTENSION"               : "Erweiterung installieren\u2026",
@@ -238,19 +219,11 @@
     "CMD_INCREASE_FONT_SIZE"              : "Schriftart vergrößern",
     "CMD_DECREASE_FONT_SIZE"              : "Schriftart verkleinern",
     "CMD_RESTORE_FONT_SIZE"               : "Schriftart zurücksetzen",
-<<<<<<< HEAD
-    "CMD_SCROLL_LINE_UP"                  : "Zeile nach oben scrollen",
-    "CMD_SCROLL_LINE_DOWN"                : "Zeile nach unten scrollen",
-    "CMD_TOGGLE_LINE_NUMBERS"             : "Zeilennummern",
-    "CMD_TOGGLE_ACTIVE_LINE"              : "Aktive Zeile hervorheben",
-    "CMD_TOGGLE_WORD_WRAP"                : "Zeilenumbruch",
-=======
     "CMD_SCROLL_LINE_UP"                  : "Zeile hoch scrollen",
     "CMD_SCROLL_LINE_DOWN"                : "Zeile runter scrollen",
     "CMD_TOGGLE_LINE_NUMBERS"             : "Zeilennummern anzeigen",
     "CMD_TOGGLE_ACTIVE_LINE"              : "Aktive Zeile hervorheben",
     "CMD_TOGGLE_WORD_WRAP"                : "Zeilenumbruch aktivieren",
->>>>>>> ce3ab995
     "CMD_SORT_WORKINGSET_BY_ADDED"        : "Nach Hinzufügen-Datum sortieren",
     "CMD_SORT_WORKINGSET_BY_NAME"         : "Nach Name sortieren",
     "CMD_SORT_WORKINGSET_BY_TYPE"         : "Nach Typ sortieren",
@@ -279,15 +252,9 @@
     "CMD_NEW_BRACKETS_WINDOW"             : "Neues {APP_NAME}-Fenster",
     "CMD_SHOW_EXTENSIONS_FOLDER"          : "Erweiterungen-Ordner anzeigen",
     "CMD_SWITCH_LANGUAGE"                 : "Sprache wechseln",
-<<<<<<< HEAD
     "CMD_ENABLE_NODE_DEBUGGER"            : "Node-Debugger aktivieren",
     "CMD_LOG_NODE_STATE"                  : "Node-Status in Konsole anzeigen",
     "CMD_RESTART_NODE"                    : "Node neu starten",
-=======
-    "CMD_ENABLE_NODE_DEBUGGER"            : "Node Debugger aktivieren",
-    "CMD_LOG_NODE_STATE"                  : "Log Node-Status zur Console",
-    "CMD_RESTART_NODE"                    : "Node neustarten",
->>>>>>> ce3ab995
 
     // Help menu commands
     "HELP_MENU"                           : "Hilfe",
@@ -327,12 +294,8 @@
     "ABOUT_TEXT_LINE1"                     : "Sprint {VERSION_MINOR} {BUILD_TYPE} {VERSION}",
     "ABOUT_TEXT_LINE3"                     : "Hinweise, Bestimmungen und Bedingungen, die sich auf Drittanbieter-Software beziehen, finden sich unter <a class=\"clickable-link\" data-href=\"http://www.adobe.com/go/thirdparty/\">http://www.adobe.com/go/thirdparty/</a> und sind hier durch Bezugnahme eingeschlossen.",
     "ABOUT_TEXT_LINE4"                     : "Dokumentation und Quellcode unter <a class=\"clickable-link\" data-href=\"https://github.com/adobe/brackets/\">https://github.com/adobe/brackets/</a>",
-<<<<<<< HEAD
     "ABOUT_TEXT_LINE5"                     : "Gemacht mit \u2764 und JavaScript von:",
     "ABOUT_TEXT_LINE6"                     : "…vielen Leuten (…leider haben wir aber gerade Probleme, diese Daten zu laden).",
-=======
-    "ABOUT_TEXT_LINE6"                     : "Vielen Menschen (Zur Zeit kann der Inhalt leider nicht angezeigt werden).",
->>>>>>> ce3ab995
     "UPDATE_NOTIFICATION_TOOLTIP"          : "Eine neue Version von {APP_NAME} ist verfügbar! Für Details hier klicken.",
     "UPDATE_AVAILABLE_TITLE"               : "Update verfügbar",
     "UPDATE_MESSAGE"                       : "Hallo! Eine neue Version von {APP_NAME} ist verfügbar. Hier einige der neuen Funktionen:",

/*
 * Copyright 2011 Adobe Systems Incorporated. All Rights Reserved.
 */
define(function(require, exports, module) {
    // Load dependent non-module scripts
    require("thirdparty/jstree_pre1.0_fix_1/jquery.jstree");

    // Load dependent modules
    var NativeFileSystem    = require("NativeFileSystem").NativeFileSystem
    ,   PreferencesManager  = require("PreferencesManager")
    ,   CommandManager      = require("CommandManager")
    ,   Commands            = require("Commands")
    ,   Strings             = require("strings")
    ;

    /**
     * Returns the root folder of the currently loaded project, or null if no project is open (during
     * startup, or running outside of app shell).
     * @return {DirectoryEntry}
     */
    function getProjectRoot() {
        return _projectRoot;
    }
    /**
     * @private
     * @see getProjectRoot()
     */
    var _projectRoot = null;
    
    /**
     * Returns true if absPath lies within the project, false otherwise.
     * FIXME: Does not support paths containing ".."
     */
    function isWithinProject(absPath) {
        var rootPath = _projectRoot.fullPath;
        if (rootPath.charAt(rootPath.length - 1) != "/") {  // TODO: standardize whether DirectoryEntry.fullPath can end in "/"
            rootPath += "/";
        }
        return (absPath.indexOf(rootPath) == 0);
    }
    /**
     * If absPath lies within the project, returns a project-relative path. Else returns absPath
     * unmodified.
     * FIXME: Does not support paths containing ".."
     */
    function makeProjectRelativeIfPossible(absPath) {
        if (isWithinProject(absPath)) {
            var relPath = absPath.slice(_projectRoot.fullPath.length);
            if (relPath.charAt(0) == '/') {  // TODO: standardize whether DirectoryEntry.fullPath can end in "/"
                relPath = relPath.slice(1);
            }
            return relPath;
        }
        return absPath;
    }
    
    
    /**
     * @private
     * Reference to the tree control
     * @type {jQueryObject}
     */
    var _projectTree = null;

    
    /**
     * @private
     * Used to initialize jstree state
     */
    var _projectInitialLoad =
        { previous : []
        , id : 0
        , fullPathToIdMap : {}
        };

    /**
     * @private
     * Preferences callback. Saves current project path.
     */
    function savePreferences( storage ) {
        // save the current project
        storage.projectPath = _projectRoot.fullPath;

        // save jstree state
        var openNodes = []
        ,   projectPathLength = _projectRoot.fullPath.length + 1
        ,   entry
        ,   fullPath
        ,   shortPath
        ,   depth;

        // Query open nodes by class selector
        $(".jstree-open").each( function ( index ) {
            entry = $( this ).data("entry");

            if ( entry.fullPath ) {
                fullPath = entry.fullPath;

                // Truncate project path prefix
                shortPath = fullPath.slice( projectPathLength );

                // Determine depth of the node by counting path separators.
                // Children at the root have depth of zero.
                // TODO (jasonsj): PATH_SEPARATOR per native OS
                depth = shortPath.split("/").length - 1;

                // Map tree depth to list of open nodes
                if ( openNodes[ depth ] === undefined ) {
                    openNodes[ depth ] = [];
                }

                openNodes[ depth ].push( fullPath );
            }
        });

        // Store the open nodes by their full path and persist to storage
        storage.projectTreeState = openNodes;
    }

    /**
     * Unique PreferencesManager clientID
     */
    var PREFERENCES_CLIENT_ID = "com.adobe.brackets.ProjectManager";

    /**
     * Displays a browser dialog where the user can choose a folder to load.
     * (If the user cancels the dialog, nothing more happens).
     */
    function openProject() {
        if (!brackets.inBrowser) {
            // Pop up a folder browse dialog
            NativeFileSystem.showOpenDialog(false, true, "Choose a folder", null, null,
                function(files) {
                    // If length == 0, user canceled the dialog; length should never be > 1
                    if (files.length > 0)
                        loadProject( files[0] );
                },
                function(error) {
                    brackets.showModalDialog(
                          brackets.DIALOG_ID_ERROR
                        , Strings.ERROR_LOADING_PROJECT
                        , Strings.format(Strings.OPEN_DIALOG_ERROR, error.code)
                    );
                }
            );
        }
    }

    /**
     * Loads the given folder as a project. Normally, you would call openProject() instead to let the
     * user choose a folder.
     *
     * @param {string} rootPath  Absolute path to the root folder of the project.
     */
    function loadProject(rootPath) {
        // reset tree node id's
        _projectInitialLoad.id = 0;

        var prefs = PreferencesManager.getPreferences(PREFERENCES_CLIENT_ID);

        if (rootPath === null || rootPath === undefined) {
            // Load the last known project into the tree
            rootPath = prefs.projectPath;
            _projectInitialLoad.previous = prefs.projectTreeState;

            if (brackets.inBrowser) {
                // In browser: dummy folder tree (hardcoded in ProjectManager)
               rootPath = "DummyProject";
            }
        }

        // Set title
        var projectName = rootPath.substring(rootPath.lastIndexOf("/") + 1);
        $("#project-title").html(projectName);

        // Populate file tree
        if (brackets.inBrowser) {
            // Hardcoded dummy data for local testing, in jsTree JSON format
            // (we leave _projectRoot null)
            var subfolderInner = { data:"Folder_inner", children:[
                { data: "subsubfile_1" }, { data: "subsubfile_2" }
            ] };
            var treeJSONData = [
                { data: "Dummy tree content:" },
                { data:"Folder_1", children:[
                    { data: "subfile_1" }, { data: "subfile_2" }, { data: "subfile_3" }
                ] },
                { data:"Folder_2", children:[
                    { data: "subfile_4" }, subfolderInner, { data: "subfile_5" }
                ] },
                { data: "file_1" },
                { data: "file_2" }
            ];

            // Show file list in UI synchronously
            _renderTree(treeJSONData);

        } else {
            // Point at a real folder structure on local disk
            NativeFileSystem.requestNativeFileSystem(rootPath,
                function(rootEntry) {
                    // Success!
                    _projectRoot = rootEntry;

                    // The tree will invoke our "data provider" function to populate the top-level items, then
                    // go idle until a node is expanded - at which time it'll call us again to fetch the node's
                    // immediate children, and so on.
                    _renderTree(_treeDataProvider);
                },
                function(error) {
                    brackets.showModalDialog(
                          brackets.DIALOG_ID_ERROR
                        , Strings.ERROR_LOADING_PROJECT
                        , Strings.format(Strings.REQUEST_NATIVE_FILE_SYSTEM_ERROR, rootPath, error.code)
                    );
                }
            );
        }
    }

    /**
     * Returns the FileEntry or DirectoryEntry corresponding to the selected item, or null
     * if no item is selected.
     *
     * @return {?Entry}
     */
    function getSelectedItem() {
        var selected = _projectTree.jstree("get_selected");
        if (selected)
            return selected.data("entry");
        return null;
    }

    /**
     * Create a new item in the project tree.
     *
     * @param baseDir {string} Full path of the directory where the item should go
     * @param initialName {string} Initial name for the item
     * @param skipRename {boolean} If true, don't allow the user to rename the item
     * @return {Deferred} A $.Deferred() object that will be resolved with the FileEntry
     *  of the created object, or rejected if the user cancelled or entered an illegal
     *  filename.
     */
    function createNewItem(baseDir, initialName, skipRename) {
        // TODO: Need API to get tree node for baseDir.
        // In the meantime, pass null for node so new item is placed
        // relative to the selection
        var node = null,
            selection = _projectTree.jstree("get_selected"),
            selectionEntry = null,
            position = "inside",
            escapeKeyPressed = false,
            result = new $.Deferred();

        // get the FileEntry or DirectoryEntry
        if ( selection ) {
            selectionEntry = selection.data("entry")
        }

        // move selection to parent DirectoryEntry
        if ( selectionEntry && selectionEntry.isFile ) {
            position = "after";

            // FIXME (jasonsj): get_parent returns the tree instead of the directory?
            /*
            selection = _projectTree.jstree("get_parent", selection);

            if ( typeof( selection.data ) == "function" ) {
                // get Entry from tree node
                // note that the jstree root will return undefined
                selectionEntry = selection.data("entry");
            }
            else {
                // reset here. will be replaced with project root.
                selectionEntry = null;
            }
            */
            // FIXME (jasonsj): hackish way to get parent directory; replace with Entry.getParent() when available
            var filePath = selectionEntry.fullPath;
            selectionEntry = new NativeFileSystem.DirectoryEntry(filePath.substring(0, filePath.lastIndexOf("/")));
        }

        // use the project root DirectoryEntry
        if ( !selectionEntry ) {
            selectionEntry = getProjectRoot();
        }

        _projectTree.on("create.jstree", function(event, data) {
            $(event.target).off("create.jstree");

            function errorCleanup() {
                // TODO: If an error occurred, we should allow the user to fix the filename.
                // For now we just remove the node so you have to start again.
                _projectTree.jstree("remove", data.rslt.obj);
                result.reject();
            }

            if (!escapeKeyPressed) {
                // Validate file name
                // TODO: There are some filenames like COM1, LPT3, etc. that are not valid on Windows.
                // We may want to add checks for those here.
                // See http://msdn.microsoft.com/en-us/library/windows/desktop/aa365247(v=vs.85).aspx
                if (data.rslt.name.search(/[/?*:;{}<>\\|]+/) !== -1) {
                    brackets.showModalDialog(
                            brackets.DIALOG_ID_ERROR
                        ,   Strings.INVALID_FILENAME_TITLE
                        ,   Strings.INVALID_FILENAME_MESSAGE);

                    errorCleanup();
                    return;
                }

                // Use getFile() to create the new file
                selectionEntry.getFile(data.rslt.name
                    , {create: true, exclusive: true}
                    , function( entry ) {
                        data.rslt.obj.data("entry", entry);
                        _projectTree.jstree("select_node", data.rslt.obj, true);
                        result.resolve(entry);
                    }
                    , function ( error ) {
                        if ( ( error.code === FileError.PATH_EXISTS_ERR )
                             || (error.code === FileError.TYPE_MISMATCH_ERR ) ) {
                            brackets.showModalDialog(
                                  brackets.DIALOG_ID_ERROR
                                , Strings.INVALID_FILENAME_TITLE
                                , Strings.format(
                                      Strings.FILE_ALREADY_EXISTS
                                    , data.rslt.name
                                )
                            );
                        }
                        else {
                            var errString = error.code == FileError.NO_MODIFICATION_ALLOWED_ERR ? 
                                             Strings.NO_MODIFICATION_ALLOWED_ERR :
                                             Strings.format(String.GENERIC_ERROR, error.code)
                            var errMsg = Strings.format(Strings.ERROR_CREATING_FILE, data.rslt.name, errString);
                          
                            brackets.showModalDialog(
                                  brackets.DIALOG_ID_ERROR
                                , Strings.ERROR_CREATING_FILE_TITLE
                                , errMsg
                            );
                        }

                        errorCleanup();
                    }
                );
            }
            else { //escapeKeyPressed
                errorCleanup();
            }
        });

        // Create the node and open the editor
        _projectTree.jstree("create", node, position, {data: initialName}, null, skipRename);

        var renameInput = _projectTree.find(".jstree-rename-input");

        renameInput.on("keydown", function(event) {
            // Listen for escape key on keydown, so we can remove the node in the create.jstree handler above
            if (event.keyCode == 27) {
                escapeKeyPressed = true;
            }
        });

        // TODO: Figure out better way to style this input. All styles are inlined by jsTree...
        renameInput.css(
            { left: "17px"
            , height: "24px"
            }
        ).parent().css(
            { height: "26px"
            }
        );

        return result;
    }

    /**
     * @private
     * Called by jsTree when the user has expanded a node that has never been expanded before. We call
     * jsTree back asynchronously with the node's immediate children data once the subfolder is done
     * being fetched.
     *
     * @param {jQueryObject} treeNode  jQ object for the DOM node being expanded
     * @param {function(Array)} jsTreeCallback  jsTree callback to provide children to
     */
    function _treeDataProvider(treeNode, jsTreeCallback) {
        var dirEntry;

        if (treeNode == -1) {
            // Special case: root of tree
            dirEntry = _projectRoot;
        } else {
            // All other nodes: the DirectoryEntry is saved as jQ data in the tree (by _convertEntriesToJSON())
            dirEntry = treeNode.data("entry");
        }

        // Fetch dirEntry's contents
        dirEntry.createReader().readEntries(
            function(entries) {
                var subtreeJSON = _convertEntriesToJSON(entries);
                jsTreeCallback(subtreeJSON);
            },
            function(error) {
                brackets.showModalDialog(
                      brackets.DIALOG_ID_ERROR
                    , Strings.ERROR_LOADING_PROJECT
                    , Strings.format(Strings.READ_DIRECTORY_ENTRIES_ERROR, dirEntry.fullPath, error.code)
                );
            }
        );

    }

    /**
     * @private
     * Given an array of NativeFileSystem entries, returns a JSON array representing them in the format
     * required by jsTree. Saves the corresponding Entry object as metadata (which jsTree will store in
     * the DOM via $.data()).
     *
     * Does NOT recursively traverse the file system: folders are marked as expandable but are given no
     * children initially.
     *
     * @param {Array.<Entry>} entries  Array of NativeFileSystem entry objects.
     * @return {Array} jsTree node data: array of JSON objects
     */
    function _convertEntriesToJSON(entries) {
        var jsonEntryList = []
        ,   entry;

        for (var entryI in entries) {
            entry = entries[entryI];

            var jsonEntry = {
                data: entry.name,
                attr: { id: "node" + _projectInitialLoad.id++ },
                metadata: { entry: entry }
            };
            if (entry.isDirectory) {
                jsonEntry.children = [];
                jsonEntry.state = "closed";
            }

            // For more info on jsTree's JSON format see: http://www.jstree.com/documentation/json_data
            jsonEntryList.push(jsonEntry);

            // Map path to ID to initialize loaded and opened states
            _projectInitialLoad.fullPathToIdMap[entry.fullPath] = jsonEntry.attr.id;
        }
        return jsonEntryList;
    }


    /**
     * @private
     * Given an input to jsTree's json_data.data setting, display the data in the file tree UI
     * (replacing any existing file tree that was previously displayed). This input could be
     * raw JSON data, or it could be a dataprovider function. See jsTree docs for details:
     * http://www.jstree.com/documentation/json_data
     */
    function _renderTree(treeDataProvider) {

        var projectTreeContainer = $("#project-files-container");

        // Instantiate tree widget
        // (jsTree is smart enough to replace the old tree if there's already one there)
        _projectTree = projectTreeContainer.jstree({
            plugins : ["ui", "themes", "json_data", "crrm"],
            json_data : { data:treeDataProvider, correct_state: false },
            core : { animation:0 },
            themes : { theme:"brackets", url:"styles/jsTreeTheme.css", dots:false, icons:false },
                //(note: our actual jsTree theme CSS lives in brackets.less; we specify an empty .css
                // file because jsTree insists on loading one itself)

            strings : { loading : "Loading ...", new_node : "New node" }    // TODO: localization
        })
        .bind("select_node.jstree", function(event, data) {
            var entry = data.rslt.obj.data("entry");
            if (entry.isFile)
                CommandManager.execute(Commands.FILE_OPEN, entry.fullPath);
        })
<<<<<<< HEAD
		
		// JUST TESTING TY
		/*.bind("dblclick.jstree", function(event) {
			var node = $(event.target).closest("li");
			var data = node.data("entry");
            var entry = node.data("entry");
            if (entry.isFile)
                CommandManager.execute(Commands.FILE_ADD_TO_WORKING_SET, entry.fullPath);
        });*/
=======
        .bind("reopen.jstree", function(event, data) {
            // This handler fires for the initial load and subsequent
            // reload_nodes events. For each depth level of the tree, we open
            // the saved nodes by a fullPath lookup.
            if ( _projectInitialLoad.previous.length > 0 ) {
                // load previously open nodes by increasing depth
                var toOpenPaths = _projectInitialLoad.previous.shift()
                ,   toOpenIds   = [];

                // use path to lookup ID
                $.each( toOpenPaths, function(index, value) {
                    toOpenIds.push(_projectInitialLoad.fullPathToIdMap[value]);
                });

                // specify nodes to open and load
                data.inst.data.core.to_open = toOpenIds;
                _projectTree.jstree("reload_nodes", false);
            }
        });
>>>>>>> 32dc7a6d
    };

    // Define public API
    exports.getProjectRoot  = getProjectRoot;
    exports.isWithinProject = isWithinProject;
    exports.makeProjectRelativeIfPossible = makeProjectRelativeIfPossible;
    exports.openProject     = openProject;
    exports.loadProject     = loadProject;
    exports.getSelectedItem = getSelectedItem;
    exports.createNewItem   = createNewItem;

    // Register save callback
    var loadedPath = window.location.pathname;
    var bracketsSrc = loadedPath.substr(0, loadedPath.lastIndexOf("/"));
    var defaults =
        { projectPath:      bracketsSrc /* initialze to brackets source */
        , projectTreeState: ""          /* TODO (jasonsj): jstree state */
        };
    PreferencesManager.addPreferencesClient(PREFERENCES_CLIENT_ID, savePreferences, this, defaults);
});<|MERGE_RESOLUTION|>--- conflicted
+++ resolved
@@ -481,17 +481,7 @@
             if (entry.isFile)
                 CommandManager.execute(Commands.FILE_OPEN, entry.fullPath);
         })
-<<<<<<< HEAD
-		
-		// JUST TESTING TY
-		/*.bind("dblclick.jstree", function(event) {
-			var node = $(event.target).closest("li");
-			var data = node.data("entry");
-            var entry = node.data("entry");
-            if (entry.isFile)
-                CommandManager.execute(Commands.FILE_ADD_TO_WORKING_SET, entry.fullPath);
-        });*/
-=======
+        })
         .bind("reopen.jstree", function(event, data) {
             // This handler fires for the initial load and subsequent
             // reload_nodes events. For each depth level of the tree, we open
@@ -511,7 +501,15 @@
                 _projectTree.jstree("reload_nodes", false);
             }
         });
->>>>>>> 32dc7a6d
+
+		// JUST TESTING TREE DOUBLE-CLICK TY
+		/*.bind("dblclick.jstree", function(event) {
+			var node = $(event.target).closest("li");
+			var data = node.data("entry");
+            var entry = node.data("entry");
+            if (entry.isFile)
+                CommandManager.execute(Commands.FILE_ADD_TO_WORKING_SET, entry.fullPath);
+        });*/
     };
 
     // Define public API

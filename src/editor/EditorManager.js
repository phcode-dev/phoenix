/*
 * Copyright (c) 2012 Adobe Systems Incorporated. All rights reserved.
 *  
 * Permission is hereby granted, free of charge, to any person obtaining a
 * copy of this software and associated documentation files (the "Software"), 
 * to deal in the Software without restriction, including without limitation 
 * the rights to use, copy, modify, merge, publish, distribute, sublicense, 
 * and/or sell copies of the Software, and to permit persons to whom the 
 * Software is furnished to do so, subject to the following conditions:
 *  
 * The above copyright notice and this permission notice shall be included in
 * all copies or substantial portions of the Software.
 *  
 * THE SOFTWARE IS PROVIDED "AS IS", WITHOUT WARRANTY OF ANY KIND, EXPRESS OR
 * IMPLIED, INCLUDING BUT NOT LIMITED TO THE WARRANTIES OF MERCHANTABILITY, 
 * FITNESS FOR A PARTICULAR PURPOSE AND NONINFRINGEMENT. IN NO EVENT SHALL THE
 * AUTHORS OR COPYRIGHT HOLDERS BE LIABLE FOR ANY CLAIM, DAMAGES OR OTHER 
 * LIABILITY, WHETHER IN AN ACTION OF CONTRACT, TORT OR OTHERWISE, ARISING 
 * FROM, OUT OF OR IN CONNECTION WITH THE SOFTWARE OR THE USE OR OTHER 
 * DEALINGS IN THE SOFTWARE.
 * 
 */


/*jslint vars: true, plusplus: true, devel: true, nomen: true, indent: 4, maxerr: 50 */
/*global define, $, window */

/**
 * EditorManager owns the UI for the editor area. This essentially mirrors the 'current document'
 * property maintained by DocumentManager's model.
 *
 * Note that there is a little bit of unusual overlap between EditorManager and DocumentManager:
 * because the Document state is actually stored in the CodeMirror editor UI, DocumentManager is
 * not a pure headless model. Each Document encapsulates an editor instance, and thus EditorManager
 * must have some knowledge about Document's internal state (we access its _editor property).
 *
 * This module dispatches the following events:
 *    - activeEditorChange --  Fires after the active editor (full or inline) changes and size/visibility
 *                             are complete. Doesn't fire when editor temporarily loses focus to a non-editor
 *                             control (e.g. search toolbar or modal dialog, or window deactivation). Does
 *                             fire when focus moves between inline editor and its full-size container.
 *                             This event tracks getActiveEditor() changes, while DocumentManager's
 *                             currentDocumentChange tracks getCurrentFullEditor() changes.
 *                             The 2nd arg to the listener is which Editor became active; the 3rd arg is
 *                             which Editor is deactivated as a result. Either one may be null.
 *                             NOTE (#1257): getFocusedEditor() sometimes lags behind this event. Listeners
 *                             should use the arguments or call getActiveEditor() to reliably see which Editor 
 *                             just gained focus.
 */
define(function (require, exports, module) {
    "use strict";
    
    // Load dependent modules
    var Commands            = require("command/Commands"),
        CommandManager      = require("command/CommandManager"),
        DocumentManager     = require("document/DocumentManager"),
        PerfUtils           = require("utils/PerfUtils"),
        Editor              = require("editor/Editor").Editor,
        InlineTextEditor    = require("editor/InlineTextEditor").InlineTextEditor,
        ViewUtils           = require("utils/ViewUtils"),
        Strings             = require("strings");
    
    /** @type {jQueryObject} DOM node that contains all editors (visible and hidden alike) */
    var _editorHolder = null;
    
    /**
     * Currently visible full-size Editor, or null if no editors open
     * @type {?Editor}
     */
    var _currentEditor = null;
    /** @type {?Document} */
    var _currentEditorsDocument = null;
    
    /**
     * Currently focused Editor (full-size, inline, or otherwise)
     * @type {?Editor}
     */
    var _lastFocusedEditor = null;
    
    /**
     * Maps full path to scroll pos & cursor/selection info. Not kept up to date while an editor is current.
     * Only updated when switching / closing editor, or when requested explicitly via _getViewState().
     * @type {Object<string, {scrollPos:{x:number, y:number}, selection:{start:{line:number, ch:number}, end:{line:number, ch:number}}}>}
     */
    var _viewStateCache = {};
    
    /**
     * Last known editor area width, used to detect when the window is resized horizontally.
     */
    var _lastEditorWidth = null;
    
    /**
     * Registered inline-editor widget providers. See {@link #registerInlineEditProvider()}.
     * @type {Array.<function(...)>}
     */
    var _inlineEditProviders = [];
    
	/**
     * @private
     * @param {?Editor} current
     */
    function _notifyActiveEditorChanged(current) {
        // Skip if the Editor that gained focus was already the most recently focused editor.
        // This may happen e.g. if the window loses then regains focus.
        if (_lastFocusedEditor === current) {
            return;
        }
        var previous = _lastFocusedEditor;
        _lastFocusedEditor = current;
        
        $(exports).triggerHandler("activeEditorChange", [current, previous]);
    }
	
    /**
     * Creates a new Editor bound to the given Document.
     * The editor is appended to the given container as a visible child.
     * @param {!Document} doc  Document for the Editor's content
     * @param {!boolean} makeMasterEditor  If true, the Editor will set itself as the private "master"
     *          Editor for the Document. If false, the Editor will attach to the Document as a "slave."
     * @param {!jQueryObject} container  Container to add the editor to.
     * @param {{startLine: number, endLine: number}=} range If specified, range of lines within the document
     *          to display in this editor. Inclusive.
     * @return {Editor} the newly created editor.
     */
    function _createEditorForDocument(doc, makeMasterEditor, container, range) {
        var editor = new Editor(doc, makeMasterEditor, container, range);

        $(editor).on("focus", function () {
            _notifyActiveEditorChanged(this);
        });
        
        return editor;
    }
    
    /**
     * @private
     * Bound to Ctrl+E on outermost editors.
     * @param {!Editor} editor the candidate host editor
     * @return {$.Promise} a promise that will be resolved when an InlineWidget 
     *      is created or rejected when no inline editors are available.
     */
    function _openInlineWidget(editor) {
        PerfUtils.markStart(PerfUtils.INLINE_EDITOR_OPEN);
        
        // Run through inline-editor providers until one responds
        var pos = editor.getCursorPos(),
            inlinePromise,
            i,
            result = new $.Deferred();
        
        for (i = 0; i < _inlineEditProviders.length && !inlinePromise; i++) {
            var provider = _inlineEditProviders[i];
            inlinePromise = provider(editor, pos);
        }
        
        // If one of them will provide a widget, show it inline once ready
        if (inlinePromise) {
            inlinePromise.done(function (inlineWidget) {
                editor.addInlineWidget(pos, inlineWidget);
                PerfUtils.addMeasurement(PerfUtils.INLINE_EDITOR_OPEN);
                result.resolve();
            }).fail(function () {
                // terminate timer that was started above
                PerfUtils.finalizeMeasurement(PerfUtils.INLINE_EDITOR_OPEN);
                result.reject();
            });
        } else {
            // terminate timer that was started above
            PerfUtils.finalizeMeasurement(PerfUtils.INLINE_EDITOR_OPEN);
            result.reject();
        }
        
        return result.promise();
    }
    
    /**
     * Removes the given widget UI from the given hostEditor (agnostic of what the widget's content
     * is). The widget's onClosed() callback will be run as a result.
     * @param {!Editor} hostEditor The editor containing the widget.
     * @param {!InlineWidget} inlineWidget The inline widget to close.
     */
    function closeInlineWidget(hostEditor, inlineWidget) {
        // If widget has focus, return it to the hostEditor & move the cursor to where the inline used to be
        if (inlineWidget.hasFocus()) {
            // Place cursor back on the line just above the inline (the line from which it was opened)
            // If cursor's already on that line, leave it be to preserve column position
            var widgetLine = hostEditor._codeMirror.getLineNumber(inlineWidget.info.line);
            var cursorLine = hostEditor.getCursorPos().line;
            if (cursorLine !== widgetLine) {
                hostEditor.setCursorPos({ line: widgetLine, pos: 0 });
            }
            
            hostEditor.focus();
        }
        
        hostEditor.removeInlineWidget(inlineWidget);
    }
    
    /**
     * Registers a new inline provider. When _openInlineWidget() is called each registered inline
     * widget is called and asked if it wants to provide an inline widget given the current cursor
     * location and document.
     * @param {function} provider 
     *      Parameters: 
     *      {!Editor} editor, {!{line:Number, ch:Number}} pos
     *      
     *      Returns:
     *      {$.Promise} a promise that will be resolved with an inlineWidget
     *      or null to indicate the provider doesn't create an editor in this case
     */
    function registerInlineEditProvider(provider) {
        _inlineEditProviders.push(provider);
    }
    
    /**
     * @private
     * Given a host editor, return a list of all Editors in all its open inline widgets. (Ignoring
     * any other inline widgets that might be open but don't contain Editors).
     * @param {!Editor} hostEditor
     * @return {Array.<Editor>}
     *
     */
    function getInlineEditors(hostEditor) {
        var inlineEditors = [];
        
        if (hostEditor) {
            hostEditor.getInlineWidgets().forEach(function (widget) {
                if (widget instanceof InlineTextEditor) {
                    inlineEditors = inlineEditors.concat(widget.editors);
                }
            });
        }

        return inlineEditors;
    }
    
    
    
    /**
     * @private
     * Creates a new "full-size" (not inline) Editor for the given Document, and sets it as the
     * Document's master backing editor. The editor is not yet visible; to show it, use
     * DocumentManager.setCurrentDocument().
     * Semi-private: should only be called within this module or by Document.
     * @param {!Document} document  Document whose main/full Editor to create
     */
    function _createFullEditorForDocument(document) {
        // Create editor; make it initially invisible
        var container = _editorHolder.get(0);
        var editor = _createEditorForDocument(document, true, container);
        editor.setVisible(false);
    }
    
    /** Returns the visible full-size Editor corresponding to DocumentManager.getCurrentDocument() */
    function getCurrentFullEditor() {
        // This *should* always be equivalent to DocumentManager.getCurrentDocument()._masterEditor
        return _currentEditor;
    }

    
    /**
     * Creates a new inline Editor instance for the given Document.
     * The editor is not yet visible or attached to a host editor.
     * @param {!Document} doc  Document for the Editor's content
     * @param {?{startLine:Number, endLine:Number}} range  If specified, all lines outside the given
     *      range are hidden from the editor. Range is inclusive. Line numbers start at 0.
     * @param {HTMLDivContainer} inlineContent
     * @param  {function(inlineWidget)} closeThisInline
     *
     * @return {{content:DOMElement, editor:Editor}}
     */
    function createInlineEditorForDocument(doc, range, inlineContent) {
        // Create the Editor
        var inlineEditor = _createEditorForDocument(doc, false, inlineContent, range);
        
        return { content: inlineContent, editor: inlineEditor };
    }
    
    
    /**
     * Disposes the given Document's full-size editor if the doc is no longer "open" from the user's
     * standpoint - not in the working set and not currentDocument).
     * 
     * Destroying the full-size editor releases ONE ref to the Document; if inline editors or other
     * UI elements are still referencing the Document it will still be 'open' (kept alive) from
     * DocumentManager's standpoint. However, destroying the full-size editor does remove the backing
     * "master" editor from the Document, rendering it immutable until either inline-editor edits or
     * currentDocument change triggers _createFullEditorForDocument() full-size editor again.
     *
     * In certain edge cases, this is called directly by DocumentManager; see _gcDocuments() for details.
     *
     * @param {!Document} document Document whose "master" editor we may destroy
     */
    function _destroyEditorIfUnneeded(document) {
        var editor = document._masterEditor;

        if (!editor) {
            return;
        }
        
        // If outgoing editor is no longer needed, dispose it
        var isCurrentDocument = (DocumentManager.getCurrentDocument() === document);
        var isInWorkingSet = (DocumentManager.findInWorkingSet(document.file.fullPath) !== -1);
        if (!isCurrentDocument && !isInWorkingSet) {
            // Destroy the editor widget (which un-refs the Document and reverts it to read-only mode)
            editor.destroy();
            
            // Our callers should really ensure this, but just for safety...
            if (_currentEditor === editor) {
                _currentEditorsDocument = null;
                _currentEditor = null;
            }
        }
    }

    /** 
     * Returns focus to the last visible editor that had focus. If no editor visible, does nothing.
     * This function should be called to restore editor focus after it has been temporarily
     * removed. For example, after a dialog with editable text is closed.
     */
    function focusEditor() {
        if (_lastFocusedEditor) {
            _lastFocusedEditor.focus();
        }
    }
    
    
    /**
     * Calculates the available height for the full-size Editor (or the no-editor placeholder),
     * accounting for the current size of all visible panels, toolbar, & status bar.
     * @return {number}
     */
    function _calcEditorHeight() {
        var availableHt = $(".content").height();
        
        _editorHolder.siblings().each(function (i, elem) {
            var $elem = $(elem);
            if ($elem.css("display") !== "none") {
                availableHt -= $elem.outerHeight();
            }
        });
        
        // Clip value to 0 (it could be negative if a panel wants more space than we have)
        return Math.max(availableHt, 0);
    }
    
    /**
     * Flag for resizeEditor() to always force refresh.
     * @const
     * @type {string}
     */
    var REFRESH_FORCE = "force";
    
    /**
     * Flag for resizeEditor() to never refresh.
     * @const
     * @type {string}
     */
    var REFRESH_SKIP = "skip";

    /** 
     * Resize the editor. This must be called any time the contents of the editor area are swapped
     * or any time the editor area might change height. EditorManager takes care of calling this when
     * the Editor is swapped, and on window resize. But anyone who changes size/visiblity of editor
     * area siblings (toolbar, status bar, bottom panels) *must* manually call resizeEditor().
     *
     * @param {string=} refreshFlag For internal use. Set to "force" to ensure the editor will refresh, 
     *    "skip" to ensure the editor does not refresh, or leave undefined to let resizeEditor() determine 
     *    whether it needs to refresh.
     */
    function resizeEditor(refreshFlag) {
        if (!_editorHolder) {
            return;  // still too early during init
        }
        
        var editorAreaHt = _calcEditorHeight();
        _editorHolder.height(editorAreaHt);    // affects size of "not-editor" placeholder as well
        
        if (_currentEditor) {
            var curRoot = _currentEditor.getRootElement(),
                curWidth = $(curRoot).width();
            if (!curRoot.style.height || $(curRoot).height() !== editorAreaHt) {
                $(curRoot).height(editorAreaHt);
                if (refreshFlag === undefined) {
                    refreshFlag = REFRESH_FORCE;
                }
            } else if (curWidth !== _lastEditorWidth) {
                if (refreshFlag === undefined) {
                    refreshFlag = REFRESH_FORCE;
                }
            }
            _lastEditorWidth = curWidth;

            if (refreshFlag === REFRESH_FORCE) {
                _currentEditor.refreshAll(true);
            }
        }
    }
    
    /**
     * NJ's editor-resizing fix. Whenever the window resizes, we immediately adjust the editor's
     * height.
     */
    function _updateEditorDuringResize() {
        // always skip the refresh since CodeMirror will call refresh() itself when it sees the resize event
        resizeEditor(REFRESH_SKIP);
    }
    
    
    /** Updates _viewStateCache from the given editor's actual current state */
    function _saveEditorViewState(editor) {
        _viewStateCache[editor.document.file.fullPath] = {
            selection: editor.getSelection(),
            scrollPos: editor.getScrollPos()
        };
    }
    
    /** Updates the given editor's actual state from _viewStateCache, if any state stored */
    function _restoreEditorViewState(editor) {
        // We want to ignore the current state of the editor, so don't call _getViewState()
        var viewState = _viewStateCache[editor.document.file.fullPath];
        if (viewState) {
            if (viewState.selection) {
                editor.setSelection(viewState.selection.start, viewState.selection.end);
            }
            if (viewState.scrollPos) {
                editor.setScrollPos(viewState.scrollPos.x, viewState.scrollPos.y);
            }
        }
    }
    
    /** Returns up-to-date view state for the given file, or null if file not open and no state cached */
    function _getViewState(fullPath) {
        if (_currentEditorsDocument && _currentEditorsDocument.file.fullPath === fullPath) {
            _saveEditorViewState(_currentEditor);
        }
        return _viewStateCache[fullPath];
    }
    
    /** Removes all cached view state info and replaces it with the given mapping */
    function _resetViewStates(viewStates) {
        _viewStateCache = viewStates;
    }

    /**
     * @private
     */
    function _doShow(document) {
        // Show new editor
        _currentEditorsDocument = document;
        _currentEditor = document._masterEditor;
        
        // Skip refreshing the editor since we're going to refresh it in resizeEditor() later.
        _currentEditor.setVisible(true, false);
        _currentEditor.focus();
        
        // Resize and refresh the editor, since it might have changed size or had other edits applied
        // since it was last visible.
        resizeEditor(REFRESH_FORCE);
    }

    /**
     * Make the given document's editor visible in the UI, hiding whatever was
     * visible before. Creates a new editor if none is assigned.
     * @param {!Document} document
     */
    function _showEditor(document) {
        // Hide whatever was visible before
        if (!_currentEditor) {
            $("#not-editor").css("display", "none");
        } else {
            _saveEditorViewState(_currentEditor);
            _currentEditor.setVisible(false);
            _destroyEditorIfUnneeded(_currentEditorsDocument);
        }
        
        // Ensure a main editor exists for this document to show in the UI
        var createdNewEditor = false;
        if (!document._masterEditor) {
            createdNewEditor = true;
            // Editor doesn't exist: populate a new Editor with the text
            _createFullEditorForDocument(document);
        }
        
        _doShow(document);
        
        if (createdNewEditor) {
            _restoreEditorViewState(document._masterEditor);
        }
    }
    

    /** Hide the currently visible editor and show a placeholder UI in its place */
    function _showNoEditor() {
        if (_currentEditor) {
            _saveEditorViewState(_currentEditor);
            _currentEditor.setVisible(false);
            _destroyEditorIfUnneeded(_currentEditorsDocument);
            
            _currentEditorsDocument = null;
            _currentEditor = null;
            
            $("#not-editor").css("display", "");
            
            // No other Editor is gaining focus, so in this one special case we must trigger event manually
            _notifyActiveEditorChanged(null);
        }
    }

    /** Handles changes to DocumentManager.getCurrentDocument() */
    function _onCurrentDocumentChange() {
        var doc = DocumentManager.getCurrentDocument(),
            container = _editorHolder.get(0);
        
        var perfTimerName = PerfUtils.markStart("EditorManager._onCurrentDocumentChange():\t" + (!doc || doc.file.fullPath));

        // Remove scroller-shadow from the current editor
        if (_currentEditor) {
            ViewUtils.removeScrollerShadow(container, _currentEditor);
        }
        
        // Update the UI to show the right editor (or nothing), and also dispose old editor if no
        // longer needed.
        if (doc) {
            _showEditor(doc);
            ViewUtils.addScrollerShadow(container, _currentEditor);
        } else {
            _showNoEditor();
        }

        PerfUtils.addMeasurement(perfTimerName);
    }
    
    /** Handles removals from DocumentManager's working set list */
    function _onWorkingSetRemove(event, removedFile) {
        // There's one case where an editor should be disposed even though the current document
        // didn't change: removing a document from the working set (via the "X" button). (This may
        // also cover the case where the document WAS current, if the editor-swap happens before the
        // removal from the working set.
        var doc = DocumentManager.getOpenDocumentForPath(removedFile.fullPath);
        if (doc) {
            _destroyEditorIfUnneeded(doc);
        }
        // else, file was listed in working set but never shown in the editor - ignore
    }

    function _onWorkingSetRemoveList(event, removedFiles) {
        removedFiles.forEach(function (removedFile) {
            _onWorkingSetRemove(event, removedFile);
        });
    }

    // Note: there are several paths that can lead to an editor getting destroyed
    //  - file was in working set, but not in current editor; then closed (via working set "X" button)
    //      --> handled by _onWorkingSetRemove()
    //  - file was in current editor, but not in working set; then navigated away from
    //      --> handled by _onCurrentDocumentChange()
    //  - file was in current editor, but not in working set; then closed (via File > Close) (and thus
    //    implicitly navigated away from)
    //      --> handled by _onCurrentDocumentChange()
    //  - file was in current editor AND in working set; then closed (via File > Close OR working set
    //    "X" button) (and thus implicitly navigated away from)
    //      --> handled by _onWorkingSetRemove() currently, but could be _onCurrentDocumentChange()
    //      just as easily (depends on the order of events coming from DocumentManager)
    
    /**
     * Designates the DOM node that will contain the currently active editor instance. EditorManager
     * will own the content of this DOM node.
     * @param {!jQueryObject} holder
     */
    function setEditorHolder(holder) {
        if (_currentEditor) {
            console.error("Cannot change editor area after an editor has already been created!");
            return;
        }
        
        _editorHolder = holder;
        
        resizeEditor();  // if no files open at startup, we won't get called back later to resize the "no-editor" placeholder
    }
    
    /**
     * Returns the currently focused inline widget, if any.
     * @return {?InlineWidget}
     */
    function getFocusedInlineWidget() {
        var result = null;
        
        if (_currentEditor) {
            _currentEditor.getInlineWidgets().forEach(function (widget) {
                if (widget.hasFocus()) {
                    result = widget;
                }
            });
        }
        
        return result;
    }

    /**
     * Returns the focused Editor within an inline text editor, or null if something else has focus
     * @return {?Editor}
     */
    function _getFocusedInlineEditor() {
        var focusedWidget = getFocusedInlineWidget();
        if (focusedWidget instanceof InlineTextEditor) {
            return focusedWidget.getFocusedEditor();
        }
        return null;
    }
    
    /**
     * Returns the currently focused editor instance (full-sized OR inline editor).
     * This function is similar to getActiveEditor(), with one main difference: this
     * function will only return editors that currently have focus, whereas 
     * getActiveEditor() will return the last visible editor that was given focus (but
     * may not currently have focus because, for example, a dialog with editable text
     * is open).
     * @returns {?Editor}
     */
    function getFocusedEditor() {
        if (_currentEditor) {
            
            // See if any inlines have focus
            var focusedInline = _getFocusedInlineEditor();
            if (focusedInline) {
                return focusedInline;
            }

            // otherwise, see if full-sized editor has focus
            if (_currentEditor.hasFocus()) {
                return _currentEditor;
            }
        }
        
        return null;
    }
 
    /**
     * Returns the current active editor (full-sized OR inline editor). This editor may not 
     * have focus at the moment, but it is visible and was the last editor that was given 
     * focus. Returns null if no editors are active.
     * @see getFocusedEditor()
     * @returns {?Editor}
     */
    function getActiveEditor() {
        return _lastFocusedEditor;
    }
     
    /**
     * Toggle Quick Edit command handler
     * @return {!Promise} A promise resolved with true if an inline editor
     *   is opened or false when closed. The promise is rejected if there
     *   is no current editor or an inline editor is not created.
     */
    function _toggleQuickEdit() {
        var result = new $.Deferred();
        
        if (_currentEditor) {
            var inlineWidget = getFocusedInlineWidget();
            
            if (inlineWidget) {
                // an inline widget's editor has focus, so close it
                PerfUtils.markStart(PerfUtils.INLINE_EDITOR_CLOSE);
                inlineWidget.close();
                PerfUtils.addMeasurement(PerfUtils.INLINE_EDITOR_CLOSE);
        
                // return a resolved promise to CommandManager
                result.resolve(false);
            } else {
                // main editor has focus, so create an inline editor
                _openInlineWidget(_currentEditor).done(function () {
                    result.resolve(true);
                }).fail(function () {
                    result.reject();
                });
            }
        } else {
            // Can not open an inline editor without a host editor
            result.reject();
        }
        
        return result.promise();
    }
    
<<<<<<< HEAD
=======
    /**
     * @private
     * Activates/Deactivates the automatic close brackets option
     */
    function _toggleCloseBrackets() {
        Editor.setCloseBrackets(!Editor.getCloseBrackets());
        CommandManager.get(Commands.TOGGLE_CLOSE_BRACKETS).setChecked(Editor.getCloseBrackets());
    }
    
    
    function _updateLanguageInfo(editor) {
        $languageInfo.text(editor.document.getLanguage().getName());
    }
    
    function _updateFileInfo(editor) {
        $fileInfo.text(StringUtils.format(Strings.STATUSBAR_LINE_COUNT, editor.lineCount()));
    }
    
    function _updateIndentType() {
        var indentWithTabs = Editor.getUseTabChar();
        $indentType.text(indentWithTabs ? Strings.STATUSBAR_TAB_SIZE : Strings.STATUSBAR_SPACES);
        $indentType.attr("title", indentWithTabs ? Strings.STATUSBAR_INDENT_TOOLTIP_SPACES : Strings.STATUSBAR_INDENT_TOOLTIP_TABS);
        $indentWidthLabel.attr("title", indentWithTabs ? Strings.STATUSBAR_INDENT_SIZE_TOOLTIP_TABS : Strings.STATUSBAR_INDENT_SIZE_TOOLTIP_SPACES);
    }

    function _getIndentSize() {
        return Editor.getUseTabChar() ? Editor.getTabSize() : Editor.getIndentUnit();
    }
    
    function _updateIndentSize() {
        var size = _getIndentSize();
        $indentWidthLabel.text(size);
        $indentWidthInput.val(size);
    }
    
    function _toggleIndentType() {
        Editor.setUseTabChar(!Editor.getUseTabChar());
        _updateIndentType();
        _updateIndentSize();
    }
    
    function _updateCursorInfo(event, editor) {
        editor = editor || getFocusedEditor();

        // compute columns, account for tab size
        var cursor = editor.getCursorPos(true);
        
        $cursorInfo.text(StringUtils.format(Strings.STATUSBAR_CURSOR_POSITION, cursor.line + 1, cursor.ch + 1));
    }
    
    function _changeIndentWidth(value) {
        $indentWidthLabel.removeClass("hidden");
        $indentWidthInput.addClass("hidden");
        
        // remove all event handlers from the input field
        $indentWidthInput.off("blur keyup");
        
        // restore focus to the editor
        focusEditor();

        if (!value || isNaN(value)) {
            return;
        }
        
        if (Editor.getUseTabChar()) {
            Editor.setTabSize(Math.max(Math.min(value, 10), 1));
        } else {
            Editor.setIndentUnit(Math.max(Math.min(value, 10), 1));
        }

        // update indicator
        _updateIndentSize();

        // column position may change when tab size changes
        _updateCursorInfo();
    }
    
    function _onActiveEditorChange(event, current, previous) {
        if (previous) {
            $(previous).off("cursorActivity.statusbar");
            $(previous).off("change.statusbar");
        }
        
        if (!current) {
            StatusBar.hide();  // calls resizeEditor() if needed
        } else {
            StatusBar.show();  // calls resizeEditor() if needed
            
            $(current).on("cursorActivity.statusbar", _updateCursorInfo);
            $(current).on("change.statusbar", function () {
                // async update to keep typing speed smooth
                window.setTimeout(function () { _updateFileInfo(current); }, 0);
            });
            
            _updateCursorInfo(null, current);
            _updateLanguageInfo(current);
            _updateFileInfo(current);
            _updateIndentType();
            _updateIndentSize();
        }
    }
    
    function _init() {
        StatusBar.init($(".main-view .content"));

        $languageInfo       = $("#status-language");
        $cursorInfo         = $("#status-cursor");
        $fileInfo           = $("#status-file");
        $indentType         = $("#indent-type");
        $indentWidthLabel   = $("#indent-width-label");
        $indentWidthInput   = $("#indent-width-input");
        
        // indentation event handlers
        $indentType.on("click", _toggleIndentType);
        $indentWidthLabel
            .on("click", function () {
                // update the input value before displaying
                $indentWidthInput.val(_getIndentSize());

                $indentWidthLabel.addClass("hidden");
                $indentWidthInput.removeClass("hidden");
                $indentWidthInput.focus();
        
                $indentWidthInput
                    .on("blur", function () {
                        _changeIndentWidth($indentWidthInput.val());
                    })
                    .on("keyup", function (event) {
                        if (event.keyCode === KeyEvent.DOM_VK_RETURN) {
                            $indentWidthInput.blur();
                        } else if (event.keyCode === KeyEvent.DOM_VK_ESCAPE) {
                            _changeIndentWidth(false);
                        }
                    });
            });

        $indentWidthInput.focus(function () { $indentWidthInput.select(); });

        _onActiveEditorChange(null, getFocusedEditor(), null);

        CommandManager.get(Commands.TOGGLE_CLOSE_BRACKETS).setChecked(Editor.getCloseBrackets());
    }

>>>>>>> d1569ae6
    // Initialize: command handlers
    CommandManager.register(Strings.CMD_TOGGLE_QUICK_EDIT, Commands.TOGGLE_QUICK_EDIT, _toggleQuickEdit);
    CommandManager.register(Strings.CMD_TOGGLE_CLOSE_BRACKETS, Commands.TOGGLE_CLOSE_BRACKETS, _toggleCloseBrackets);
    
    
    // Initialize: register listeners
    $(DocumentManager).on("currentDocumentChange", _onCurrentDocumentChange);
    $(DocumentManager).on("workingSetRemove", _onWorkingSetRemove);
    $(DocumentManager).on("workingSetRemoveList", _onWorkingSetRemoveList);

    // Add this as a capture handler so we're guaranteed to run it before the editor does its own
    // refresh on resize.
    window.addEventListener("resize", _updateEditorDuringResize, true);
    
    // For unit tests and internal use only
    exports._openInlineWidget = _openInlineWidget;
    exports._createFullEditorForDocument = _createFullEditorForDocument;
    exports._destroyEditorIfUnneeded = _destroyEditorIfUnneeded;
    exports._getViewState = _getViewState;
    exports._resetViewStates = _resetViewStates;
    exports._doShow = _doShow;
    exports._notifyActiveEditorChanged = _notifyActiveEditorChanged;
    
    exports.REFRESH_FORCE = REFRESH_FORCE;
    exports.REFRESH_SKIP = REFRESH_SKIP;
    
    // Define public API
    exports.setEditorHolder = setEditorHolder;
    exports.getCurrentFullEditor = getCurrentFullEditor;
    exports.createInlineEditorForDocument = createInlineEditorForDocument;
    exports.focusEditor = focusEditor;
    exports.getFocusedEditor = getFocusedEditor;
    exports.getActiveEditor = getActiveEditor;
    exports.getFocusedInlineWidget = getFocusedInlineWidget;
    exports.resizeEditor = resizeEditor;
    exports.registerInlineEditProvider = registerInlineEditProvider;
    exports.getInlineEditors = getInlineEditors;
    exports.closeInlineWidget = closeInlineWidget;
});<|MERGE_RESOLUTION|>--- conflicted
+++ resolved
@@ -646,7 +646,8 @@
     function getActiveEditor() {
         return _lastFocusedEditor;
     }
-     
+    
+    
     /**
      * Toggle Quick Edit command handler
      * @return {!Promise} A promise resolved with true if an inline editor
@@ -683,8 +684,6 @@
         return result.promise();
     }
     
-<<<<<<< HEAD
-=======
     /**
      * @private
      * Activates/Deactivates the automatic close brackets option
@@ -695,143 +694,10 @@
     }
     
     
-    function _updateLanguageInfo(editor) {
-        $languageInfo.text(editor.document.getLanguage().getName());
-    }
-    
-    function _updateFileInfo(editor) {
-        $fileInfo.text(StringUtils.format(Strings.STATUSBAR_LINE_COUNT, editor.lineCount()));
-    }
-    
-    function _updateIndentType() {
-        var indentWithTabs = Editor.getUseTabChar();
-        $indentType.text(indentWithTabs ? Strings.STATUSBAR_TAB_SIZE : Strings.STATUSBAR_SPACES);
-        $indentType.attr("title", indentWithTabs ? Strings.STATUSBAR_INDENT_TOOLTIP_SPACES : Strings.STATUSBAR_INDENT_TOOLTIP_TABS);
-        $indentWidthLabel.attr("title", indentWithTabs ? Strings.STATUSBAR_INDENT_SIZE_TOOLTIP_TABS : Strings.STATUSBAR_INDENT_SIZE_TOOLTIP_SPACES);
-    }
-
-    function _getIndentSize() {
-        return Editor.getUseTabChar() ? Editor.getTabSize() : Editor.getIndentUnit();
-    }
-    
-    function _updateIndentSize() {
-        var size = _getIndentSize();
-        $indentWidthLabel.text(size);
-        $indentWidthInput.val(size);
-    }
-    
-    function _toggleIndentType() {
-        Editor.setUseTabChar(!Editor.getUseTabChar());
-        _updateIndentType();
-        _updateIndentSize();
-    }
-    
-    function _updateCursorInfo(event, editor) {
-        editor = editor || getFocusedEditor();
-
-        // compute columns, account for tab size
-        var cursor = editor.getCursorPos(true);
-        
-        $cursorInfo.text(StringUtils.format(Strings.STATUSBAR_CURSOR_POSITION, cursor.line + 1, cursor.ch + 1));
-    }
-    
-    function _changeIndentWidth(value) {
-        $indentWidthLabel.removeClass("hidden");
-        $indentWidthInput.addClass("hidden");
-        
-        // remove all event handlers from the input field
-        $indentWidthInput.off("blur keyup");
-        
-        // restore focus to the editor
-        focusEditor();
-
-        if (!value || isNaN(value)) {
-            return;
-        }
-        
-        if (Editor.getUseTabChar()) {
-            Editor.setTabSize(Math.max(Math.min(value, 10), 1));
-        } else {
-            Editor.setIndentUnit(Math.max(Math.min(value, 10), 1));
-        }
-
-        // update indicator
-        _updateIndentSize();
-
-        // column position may change when tab size changes
-        _updateCursorInfo();
-    }
-    
-    function _onActiveEditorChange(event, current, previous) {
-        if (previous) {
-            $(previous).off("cursorActivity.statusbar");
-            $(previous).off("change.statusbar");
-        }
-        
-        if (!current) {
-            StatusBar.hide();  // calls resizeEditor() if needed
-        } else {
-            StatusBar.show();  // calls resizeEditor() if needed
-            
-            $(current).on("cursorActivity.statusbar", _updateCursorInfo);
-            $(current).on("change.statusbar", function () {
-                // async update to keep typing speed smooth
-                window.setTimeout(function () { _updateFileInfo(current); }, 0);
-            });
-            
-            _updateCursorInfo(null, current);
-            _updateLanguageInfo(current);
-            _updateFileInfo(current);
-            _updateIndentType();
-            _updateIndentSize();
-        }
-    }
-    
-    function _init() {
-        StatusBar.init($(".main-view .content"));
-
-        $languageInfo       = $("#status-language");
-        $cursorInfo         = $("#status-cursor");
-        $fileInfo           = $("#status-file");
-        $indentType         = $("#indent-type");
-        $indentWidthLabel   = $("#indent-width-label");
-        $indentWidthInput   = $("#indent-width-input");
-        
-        // indentation event handlers
-        $indentType.on("click", _toggleIndentType);
-        $indentWidthLabel
-            .on("click", function () {
-                // update the input value before displaying
-                $indentWidthInput.val(_getIndentSize());
-
-                $indentWidthLabel.addClass("hidden");
-                $indentWidthInput.removeClass("hidden");
-                $indentWidthInput.focus();
-        
-                $indentWidthInput
-                    .on("blur", function () {
-                        _changeIndentWidth($indentWidthInput.val());
-                    })
-                    .on("keyup", function (event) {
-                        if (event.keyCode === KeyEvent.DOM_VK_RETURN) {
-                            $indentWidthInput.blur();
-                        } else if (event.keyCode === KeyEvent.DOM_VK_ESCAPE) {
-                            _changeIndentWidth(false);
-                        }
-                    });
-            });
-
-        $indentWidthInput.focus(function () { $indentWidthInput.select(); });
-
-        _onActiveEditorChange(null, getFocusedEditor(), null);
-
-        CommandManager.get(Commands.TOGGLE_CLOSE_BRACKETS).setChecked(Editor.getCloseBrackets());
-    }
-
->>>>>>> d1569ae6
     // Initialize: command handlers
     CommandManager.register(Strings.CMD_TOGGLE_QUICK_EDIT, Commands.TOGGLE_QUICK_EDIT, _toggleQuickEdit);
-    CommandManager.register(Strings.CMD_TOGGLE_CLOSE_BRACKETS, Commands.TOGGLE_CLOSE_BRACKETS, _toggleCloseBrackets);
+    CommandManager.register(Strings.CMD_TOGGLE_CLOSE_BRACKETS, Commands.TOGGLE_CLOSE_BRACKETS, _toggleCloseBrackets)
+        .setChecked(Editor.getCloseBrackets());
     
     
     // Initialize: register listeners

--- conflicted
+++ resolved
@@ -54,7 +54,7 @@
         function cssFilter(entry) {
             if (entry.isFile()) {
                 var language = LanguageManager.getLanguageForPath(entry.fullPath);
-                if (language.getId() === "CSS") {
+                if (language.getId() === "css") {
                     return true;
                 }
             }
@@ -406,10 +406,7 @@
                 result.resolve(cssInlineEditor);
 
                 // Now that dialog has been built, collect list of stylesheets
-<<<<<<< HEAD
-                _getCSSFilesInProject()
-=======
-                var stylesheetsPromise = FileIndexManager.getFileInfoList("css");
+                var stylesheetsPromise = _getCSSFilesInProject();
                 
                 // After both the stylesheets are loaded and the inline editor has been added to the DOM,
                 // update the UI accordingly. (Those can happen in either order, so we need to wait for both.)
@@ -417,7 +414,6 @@
                 // properly passed to the handler, since $.when() passes the results in order of the argument
                 // list.
                 $.when(stylesheetsPromise, inlineEditorDeferred.promise())
->>>>>>> f244f624
                     .done(function (fileInfos) {
                         cssFileInfos = _prepFileList(fileInfos);
                         

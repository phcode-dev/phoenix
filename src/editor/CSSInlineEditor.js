/*
 * Copyright 2012 Adobe Systems Incorporated. All Rights Reserved.
 */

/*jslint vars: true, plusplus: true, devel: true, browser: true, nomen: true, indent: 4, maxerr: 50 */
/*global define: false, $: false, CodeMirror: false */

define(function (require, exports, module) {
    'use strict';
    
    // Load dependent modules
    var DocumentManager     = require("document/DocumentManager"),
        TextRange           = require("document/TextRange").TextRange,
        HTMLUtils           = require("language/HTMLUtils"),
        CSSUtils            = require("language/CSSUtils"),
        EditorManager       = require("editor/EditorManager"),
        InlineTextEditor    = require("editor/InlineTextEditor").InlineTextEditor;

    /**
     * Remove trailing "px" from a style size value.
     * @param {!JQuery} $target Element in DOM
     * @param {!string} styleName Style name to query
     * @return {number} Style value converted from string to number, removing "px" units
     */
    function parseStyleSize($target, styleName) {
        return parseInt($target.css(styleName), 10);
    }
    
    
    /**
     * @constructor
     * Stores one search result: its source file, line range, etc. plus the DOM node representing it
     * in the results list.
     */
    function SearchResultItem(ruleResult) {
        this.selector = ruleResult.selector;
        this.textRange = new TextRange(ruleResult.document, ruleResult.lineStart, ruleResult.lineEnd);
        // this.$listItem is assigned in load()
    }
    SearchResultItem.prototype.selector = null;
    SearchResultItem.prototype.textRange = null;
    SearchResultItem.prototype.$listItem = null;
    

    /**
     * @constructor
     * @extends {InlineWidget}
     */
    function CSSInlineEditor(rules) {
        InlineTextEditor.call(this);
        
        // Store the results to show in the rule list. This creates TextRanges bound to the Document,
        // which will stay up to date automatically (but we must be sure to detach them later)
        this._rules = rules.map(function (ruleResult) {
            return new SearchResultItem(ruleResult);
        });
        
        this._selectedRuleIndex = -1;
    }
    CSSInlineEditor.prototype = new InlineTextEditor();
    CSSInlineEditor.prototype.constructor = CSSInlineEditor;
    CSSInlineEditor.prototype.parentClass = InlineTextEditor.prototype;
    
    CSSInlineEditor.prototype.$editorsDiv = null;
    CSSInlineEditor.prototype.$relatedContainer = null;
    CSSInlineEditor.prototype.$selectedMarker = null;
    
    /** @type {Array.<SearchResultItem>} */
    CSSInlineEditor.prototype._rules = null;
    CSSInlineEditor.prototype._selectedRuleIndex = null;

    /** 
     * @override
     * @param {!Editor} hostEditor  Outer Editor instance that inline editor will sit within.
     * 
     */
    CSSInlineEditor.prototype.load = function (hostEditor) {
        this.parentClass.load.call(this, hostEditor);
        
        // Container to hold all editors
        var self = this;

        // Bind event handlers
        this._updateRelatedContainer = this._updateRelatedContainer.bind(this);
        this._ensureCursorVisible = this._ensureCursorVisible.bind(this);
        this._onClick = this._onClick.bind(this);

        // Create DOM to hold editors and related list
        this.$editorsDiv = $(document.createElement('div')).addClass("inlineEditorHolder");
        
        // Outer container for border-left and scrolling
        this.$relatedContainer = $(document.createElement("div")).addClass("relatedContainer");
        this._relatedContainerInserted = false;
        this._relatedContainerInsertedHandler = this._relatedContainerInsertedHandler.bind(this);
        this.$relatedContainer.on("DOMNodeInserted", this._relatedContainerInsertedHandler);
        
        // List "selection" highlight
        this.$selectedMarker = $(document.createElement("div")).appendTo(this.$relatedContainer).addClass("selection");
        
        // Inner container
        var $related = $(document.createElement("div")).appendTo(this.$relatedContainer).addClass("related");
        
        // Rule list
        var $ruleList = $(document.createElement("ul")).appendTo($related);
        
        // create rule list & add listeners for rule textrange changes
        this._rules.forEach(function (rule, i) {
            // Create list item UI
            var $ruleItem = $(document.createElement("li")).appendTo($ruleList);
            $ruleItem.text(rule.selector + " ");
<<<<<<< HEAD
            $ruleItem.mousedown(function () {
=======
            
            $ruleItem.click(function () {
>>>>>>> 0fb1bc82
                self.setSelectedRule(i);
            });
            
            var $location = $(document.createElement("span")).appendTo($ruleItem)
                    .addClass("location")
                    .text(rule.textRange.document.file.name + ":" + (rule.textRange.startLine + 1));

            self._rules[i].$listItem = $ruleItem;
            
            // Update list item as TextRange changes
            $(self._rules[i].textRange).on("change", function () {
                $location.text(rule.textRange.document.file.name + ":" + (rule.textRange.startLine + 1));
            });
            
            // If TextRange lost sync, react just as we do for an inline Editor's lostContent event:
            // close the whole inline widget
            $(self._rules[i].textRange).on("lostSync", function () {
                self.close();
            });
        });
        
        // select the first rule
        self.setSelectedRule(0);
        
        // attach to main container
        this.$htmlContent.append(this.$editorsDiv).append(this.$relatedContainer);
        
        // initialize position based on the main #editorHolder
        setTimeout(this._updateRelatedContainer, 0);
        
        // Changes to the host editor should update the relatedContainer
        // Note: normally it's not kosher to listen to changes on a specific editor,
        // but in this case we're specifically concerned with changes in the given
        // editor, not general document changes.
        $(this.hostEditor).on("change", this._updateRelatedContainer);
        
        // Update relatedContainer when this widget's position changes
        $(this).on("offsetTopChanged", this._updateRelatedContainer);
        
        // Listen to the window resize event to reposition the relatedContainer
        // when the hostEditor's scrollbars visibility changes
        $(window).on("resize", this._updateRelatedContainer);
        
        // Listen for clicks directly on us, so we can set focus back to the editor
        this.$htmlContent.on("click", this._onClick);
    };

    /**
     *
     *
     */
    CSSInlineEditor.prototype.setSelectedRule = function (index) {
        var newIndex = Math.min(Math.max(0, index), this._rules.length - 1);
        
        if (newIndex === this._selectedRuleIndex) {
            return;
        }

        this._selectedRuleIndex = newIndex;
        var $ruleItem = this._rules[this._selectedRuleIndex].$listItem;

        $ruleItem.toggleClass("selected", true);

        // Remove previous editors
        this.editors.forEach(function (editor) {
            editor.destroy(); //release ref on Document
        });
        this.editors = [];
        this.$editorsDiv.children().remove();
        $(this.editors[0]).off("change", this._updateRelatedContainer);

        // Keyboard shortcuts
        var extraKeys = {
            "Alt-Up" : $.proxy(this.previousRule, this),
            "Alt-Down" : $.proxy(this.nextRule, this)
        };


        // Add new editor
        var rule = this.getSelectedRule();
        this.createInlineEditorFromText(rule.textRange.document, rule.textRange.startLine, rule.textRange.endLine, this.$editorsDiv.get(0), extraKeys);
        this.editors[0].focus();

        // Changes in size to the inline editor should update the relatedContainer
        // Note: normally it's not kosher to listen to changes on a specific editor,
        // but in this case we're specifically concerned with changes in the given
        // editor, not general document changes.
        $(this.editors[0]).on("change", this._updateRelatedContainer);
        
        // Cursor activity in the inline editor may cause us to horizontally scroll.
        $(this.editors[0]).on("cursorActivity", this._ensureCursorVisible);

        
        this.editors[0].refresh();
        this.sizeInlineWidgetToContents(true);
        this._updateRelatedContainer();

        // scroll the selection to the ruleItem, use setTimeout to wait for DOM updates
        var self = this;
        setTimeout(function () {
            var containerHeight = self.$relatedContainer.height(),
                itemTop = $ruleItem.position().top,
                scrollTop = self.$relatedContainer.scrollTop();
            
            self.$selectedMarker.css("top", itemTop);
            self.$selectedMarker.height($ruleItem.height());
            
            if (containerHeight <= 0) {
                return;
            }
            
            var paddingTop = parseStyleSize($ruleItem.parent(), "paddingTop");
            
            if ((itemTop - paddingTop) < scrollTop) {
                self.$relatedContainer.scrollTop(itemTop - paddingTop);
            } else {
                var itemBottom = itemTop + $ruleItem.height() + parseStyleSize($ruleItem.parent(), "paddingBottom");
                
                if (itemBottom > (scrollTop + containerHeight)) {
                    self.$relatedContainer.scrollTop(itemBottom - containerHeight);
                }
            }
        }, 0);
    };

    /**
     * Called any time inline is closed, whether manually (via closeThisInline()) or automatically
     */
    CSSInlineEditor.prototype.onClosed = function () {
        this.parentClass.onClosed.call(this); // super.onClosed()
        
        // remove resize handlers for relatedContainer
        $(this.hostEditor).off("change", this._updateRelatedContainer);
        $(this.editors[0]).off("change", this._updateRelatedContainer);
        $(this.editors[0]).off("cursorActivity", this._ensureCursorVisible);
        $(this).off("offsetTopChanged", this._updateRelatedContainer);
        $(window).off("resize", this._updateRelatedContainer);
        
        // de-ref all the Documents in the search results
        this._rules.forEach(function (searchResult) {
            searchResult.textRange.dispose();
        });
    };
    
    /**
     * @private
     * Set _relatedContainerInserted flag once the $relatedContainer is inserted in the DOM.
     */
    CSSInlineEditor.prototype._relatedContainerInsertedHandler = function () {
        this.$relatedContainer.off("DOMNodeInserted", this._relatedContainerInsertedHandler);
        this._relatedContainerInserted = true;
    };
    
    /**
     * Handle a click outside our child editor by setting focus back to it.
     */
    CSSInlineEditor.prototype._onClick = function (event) {
        var childEditor = this.editors[0],
            editorRoot = childEditor.getRootElement(),
            editorPos = $(editorRoot).offset();
        if (!$.contains(editorRoot, event.target)) {
            childEditor.focus();
            if (event.pageY < editorPos.top) {
                childEditor.setCursorPos(0, 0);
            } else if (event.pageY > editorPos.top + $(editorRoot).height()) {
                var lastLine = childEditor.getLastVisibleLine();
                childEditor.setCursorPos(lastLine, childEditor.getLineText(lastLine).length);
            }
        }
    };
    
    /**
     *
     *
     */
    CSSInlineEditor.prototype._updateRelatedContainer = function () {
        var borderThickness = (this.$htmlContent.outerHeight() - this.$htmlContent.innerHeight()) / 2;
        this.$relatedContainer.css("top", this.$htmlContent.offset().top + borderThickness);
        this.$relatedContainer.height(this.$htmlContent.height());
        
        // Because we're using position: fixed, we need to explicitly clip the rule list if it crosses
        // out of the top or bottom of the scroller area.
        var hostScroller = this.hostEditor.getScrollerElement(),
            rcTop = this.$relatedContainer.offset().top,
            rcHeight = this.$relatedContainer.outerHeight(),
            rcBottom = rcTop + rcHeight,
            scrollerOffset = $(hostScroller).offset(),
            scrollerTop = scrollerOffset.top,
            scrollerBottom = scrollerTop + hostScroller.clientHeight,
            scrollerLeft = scrollerOffset.left,
            rightOffset = $(document.body).outerWidth() - (scrollerLeft + hostScroller.clientWidth);
        if (rcTop < scrollerTop || rcBottom > scrollerBottom) {
            this.$relatedContainer.css("clip", "rect(" + Math.max(scrollerTop - rcTop, 0) + "px, auto, " +
                                       (rcHeight - Math.max(rcBottom - scrollerBottom, 0)) + "px, auto)");
        } else {
            this.$relatedContainer.css("clip", "");
        }
        
        // Constrain relatedContainer width to half of the scroller width
        var relatedContainerWidth = this.$relatedContainer.width();
        if (this._relatedContainerInserted) {
            if (this._relatedContainerDefaultWidth === undefined) {
                this._relatedContainerDefaultWidth = relatedContainerWidth;
            }
            
            var halfWidth = Math.floor(hostScroller.clientWidth / 2);
            relatedContainerWidth = Math.min(this._relatedContainerDefaultWidth, halfWidth);
            this.$relatedContainer.width(relatedContainerWidth);
        }
        
        // Position immediately to the left of the main editor's scrollbar.
        this.$relatedContainer.css("right", rightOffset + "px");

        // Add extra padding to the right edge of the widget to account for the rule list.
        this.$htmlContent.css("padding-right", this.$relatedContainer.outerWidth() + "px");
        
        // Set the minimum width of the widget (which doesn't include the padding) to the width
        // of CodeMirror's linespace, so that the total width will be at least as large as the
        // width of the host editor's code plus the padding for the rule list. We need to do this
        // rather than just setting min-width to 100% because adding padding for the rule list
        // actually pushes out the width of the container, so we would end up continuously
        // growing the overall width.
        // This is a bit of a hack since it relies on knowing some detail about the innards of CodeMirror.
        var lineSpace = this.hostEditor._getLineSpaceElement(),
            minWidth = $(lineSpace).offset().left - this.$htmlContent.offset().left + $(lineSpace).width();
        this.$htmlContent.css("min-width", minWidth + "px");
    };
    
    /**
     * Based on the position of the cursor in the inline editor, determine whether we need to change the
     * scroll position of the host editor to ensure that the cursor is visible.
     */
    CSSInlineEditor.prototype._ensureCursorVisible = function () {
        if ($.contains(this.editors[0].getRootElement(), document.activeElement)) {
            var cursorCoords = this.editors[0]._codeMirror.cursorCoords(),
                lineSpaceOffset = $(this.editors[0]._getLineSpaceElement()).offset(),
                ruleListOffset = this.$relatedContainer.offset();
            // If we're off the left-hand side, we just want to scroll it into view normally. But
            // if we're underneath the rule list on the right, we want to ask the host editor to 
            // scroll far enough that the current cursor position is visible to the left of the rule 
            // list. (Because we always add extra padding for the rule list, this is always possible.)
            if (cursorCoords.x > ruleListOffset.left) {
                cursorCoords.x += this.$relatedContainer.outerWidth();
            }
            
            // Vertically, we want to set the scroll position relative to the overall host editor, not
            // the lineSpace of the widget itself. Also, we can't use the lineSpace here, because its top
            // position just corresponds to whatever CodeMirror happens to have rendered at the top. So
            // we need to figure out our position relative to the top of the virtual scroll area, which is
            // the top of the actual scroller minus the scroll position.
            var scrollerTop = $(this.hostEditor.getScrollerElement()).offset().top - this.hostEditor.getScrollPos().y;
            this.hostEditor._codeMirror.scrollIntoView(cursorCoords.x - lineSpaceOffset.left,
                                                       cursorCoords.y - scrollerTop,
                                                       cursorCoords.x - lineSpaceOffset.left,
                                                       cursorCoords.yBot - scrollerTop);
        }
    };

    /**
     * @return {Array.<SearchResultItem>}
     */
    CSSInlineEditor.prototype.getRules = function () {
        return this._rules;
    };

    /**
     * @return {!SearchResultItem}
     */
    CSSInlineEditor.prototype.getSelectedRule = function () {
        return this._rules[this._selectedRuleIndex];
    };

    /**
     * Display the next css rule in the rule list
     */
    CSSInlineEditor.prototype.nextRule = function () {
        this.setSelectedRule(this._selectedRuleIndex + 1);
    };
    
    /**
     *  Display the previous css rule in the rule list
     */
    CSSInlineEditor.prototype.previousRule = function () {
        this.setSelectedRule(this._selectedRuleIndex - 1);
    };

    /**
     * Sizes the inline widget height to be the maximum between the rule list height and the editor height
     * @overide 
     */
    CSSInlineEditor.prototype.sizeInlineWidgetToContents = function (force) {
        // Size the code mirror editors height to the editor content
        this.parentClass.sizeInlineWidgetToContents.call(this, force);
        // Size the widget height to the max between the editor content and the related rules list
        var widgetHeight = Math.max(this.$relatedContainer.find(".related").height(), this.$editorsDiv.height());
        this.hostEditor.setInlineWidgetHeight(this, widgetHeight, true);

        // The related rules container size itself based on htmlContent which is set by setInlineWidgetHeight above.
        this._updateRelatedContainer();
    };


    /**
     * Given a position in an HTML editor, returns the relevant selector for the attribute/tag
     * surrounding that position, or "" if none is found.
     * @param {!Editor} editor
     * @private
     */
    function _getSelectorName(editor, pos) {
        var tagInfo = HTMLUtils.getTagInfo(editor, pos),
            selectorName = "";
        
        if (tagInfo.position.tokenType === HTMLUtils.TAG_NAME) {
            // Type selector
            selectorName = tagInfo.tagName;
        } else if (tagInfo.position.tokenType === HTMLUtils.ATTR_NAME ||
                   tagInfo.position.tokenType === HTMLUtils.ATTR_VALUE) {
            if (tagInfo.attr.name === "class") {
                // Class selector. We only look for the class name
                // that includes the insertion point. For example, if
                // the attribute is: 
                //   class="error-dialog modal hide"
                // and the insertion point is inside "modal", we want ".modal"
                var attributeValue = tagInfo.attr.value;
                var startIndex = attributeValue.substr(0, tagInfo.position.offset).lastIndexOf(" ");
                var endIndex = attributeValue.indexOf(" ", tagInfo.position.offset);
                selectorName = "." +
                    attributeValue.substring(
                        startIndex === -1 ? 0 : startIndex + 1,
                        endIndex === -1 ? attributeValue.length : endIndex
                    );
                
                // If the insertion point is surrounded by space, selectorName is "."
                // Check for that here
                if (selectorName === ".") {
                    selectorName = "";
                }
            } else if (tagInfo.attr.name === "id") {
                // ID selector
                selectorName = "#" + tagInfo.attr.value;
            }
        }
        
        return selectorName;
    }

    /**
     * This function is registered with EditManager as an inline editor provider. It creates a CSSInlineEditor
     * when cursor is on an HTML tag name, class attribute, or id attribute, find associated
     * CSS rules and show (one/all of them) in an inline editor.
     *
     * @param {!Editor} editor
     * @param {!{line:Number, ch:Number}} pos
     * @return {$.Promise} a promise that will be resolved with an InlineWidget
     *      or null if we're not going to provide anything.
     */
    function htmlToCSSProvider(hostEditor, pos) {
        // Only provide a CSS editor when cursor is in HTML content
        if (hostEditor._codeMirror.getOption("mode") !== "htmlmixed") {
            return null;
        }
        var htmlmixedState = hostEditor._codeMirror.getTokenAt(pos).state;
        if (htmlmixedState.mode !== "html") {
            return null;
        }
        
        // Only provide CSS editor if the selection is an insertion point
        var sel = hostEditor.getSelection(false);
        if (sel.start.line !== sel.end.line || sel.start.ch !== sel.end.ch) {
            return null;
        }
        
        var selectorName = _getSelectorName(hostEditor, pos);
        if (selectorName === "") {
            return null;
        }

        var result = new $.Deferred();

        CSSUtils.findMatchingRules(selectorName, hostEditor.document)
            .done(function (rules) {
                if (rules && rules.length > 0) {
                    var cssInlineEditor = new CSSInlineEditor(rules);
                    cssInlineEditor.load(hostEditor);
                    
                    result.resolve(cssInlineEditor);
                } else {
                    // No matching rules were found.
                    result.reject();
                }
            })
            .fail(function () {
                console.log("Error in findMatchingRules()");
                result.reject();
            });
        
        return result.promise();
    }


    EditorManager.registerInlineEditProvider(htmlToCSSProvider);
    

    exports.CSSInlineEditor = CSSInlineEditor;

});<|MERGE_RESOLUTION|>--- conflicted
+++ resolved
@@ -108,12 +108,7 @@
             // Create list item UI
             var $ruleItem = $(document.createElement("li")).appendTo($ruleList);
             $ruleItem.text(rule.selector + " ");
-<<<<<<< HEAD
             $ruleItem.mousedown(function () {
-=======
-            
-            $ruleItem.click(function () {
->>>>>>> 0fb1bc82
                 self.setSelectedRule(i);
             });
             

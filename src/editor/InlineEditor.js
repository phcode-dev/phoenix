--- conflicted
+++ resolved
@@ -39,52 +39,6 @@
      */
     InlineEditor.prototype.onAdded = function (inlineId) {
         this.inlineId = inlineId;
-<<<<<<< HEAD
-        
-        this.editor.refresh();
-        _syncGutterWidths(this.hostEditor);
-        
-        // Set initial size
-        this.sizeInlineEditorToContents();
-        
-        this.editor.focus();
-    };
-
-    /**
-     *
-     * @param {Document} doc
-     * @param {number} startLine of text to show in inline editor
-     * @param {number} endLine of text to show in inline editor
-     * @param {HTMLDivElement} htmlContent container to hold the inline editor
-     */
-    InlineEditor.prototype.createInlineEditorFromText = function (doc, startLine, endLine, htmlContent) {
-        var self = this;
-
-        var range = {
-            startLine: startLine,
-            endLine: endLine
-        };
-        var inlineInfo = EditorManager.createInlineEditorForDocument(doc, range, htmlContent, function () {
-            self.close();
-        });
-
-        this.htmlContent = inlineInfo.content;
-        this.editor = inlineInfo.editor;
-
-        // Size editor to content whenever it changes (via edits here or any other view of the doc)
-        $(this.editor).on("change", function () {
-            self.sizeInlineEditorToContents();
-        });
-        
-        // If Document's file is deleted, or Editor loses sync with Document, just close
-        $(this.editor).on("lostContent", function () {
-            self.close();
-        });
-
-        this.createInlineEditorDecorations(this.editor, doc);
-        _addInlineEditorContent(this.htmlContent);
-=======
->>>>>>> 740c9c9b
     };
 
     /**
@@ -103,47 +57,7 @@
      * Called when the editor containing the inline is made visible.
      */
     InlineEditor.prototype.onParentShown = function () {
-<<<<<<< HEAD
-        // We need to call this explicitly whenever the host editor is reshown, since
-        // we don't actually resize the inline editor while its host is invisible (see
-        // isFullyVisible() check in sizeInlineEditorToContents()).
-        this.sizeInlineEditorToContents(true);
-    };
-
-
-    /**
-     * TODO (jasonsj): global command
-     * Used to manually trigger closing this inline
-     */
-
-    InlineEditor.prototype.close = function (inlineEditor) {
-        var shouldMoveFocus = this.editor.hasFocus();
-        EditorManager.closeInlineWidget(this.hostEditor, this.inlineId, shouldMoveFocus);
-        // closeInlineWidget() causes our onClosed() to get run
-    };
-
-    /**
-     * Create the shadowing and filename tab for an inline editor.
-     */
-    InlineEditor.prototype.createInlineEditorDecorations = function (editor, doc) {
-        // create the filename div
-        var filenameDiv = $('<div class="filename" style="visibility: hidden"/>')
-            .append('<div class="dirty-indicator"/>')
-            .append(doc.file.name);
-        
-        $(editor.getScrollerElement())
-            .append(filenameDiv);
-
-        // update the current inline editor immediately
-        // use setTimeout to allow filenameDiv to render first
-        setTimeout(function () {
-            _updateInlineEditorFilename(_editorHolderWidth(), filenameDiv);
-            _showDirtyIndicator(filenameDiv.find(".dirty-indicator"), doc.isDirty);
-            filenameDiv.css("visibility", "");
-        }, 0);
-=======
         // do nothing - base implementation
->>>>>>> 740c9c9b
     };
 
     exports.InlineEditor = InlineEditor;

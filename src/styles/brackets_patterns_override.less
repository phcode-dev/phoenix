
// Copyright (c) 2021 - present core.ai . All rights reserved.
// Original work Copyright (c) 2012 - 2021 Adobe Systems Incorporated. All rights reserved.
//
// Permission is hereby granted, free of charge, to any person obtaining a
// copy of this software and associated documentation files (the "Software"),
// to deal in the Software without restriction, including without limitation
// the rights to use, copy, modify, merge, publish, distribute, sublicense,
// and/or sell copies of the Software, and to permit persons to whom the
// Software is furnished to do so, subject to the following conditions:
//
// The above copyright notice and this permission notice shall be included in
// all copies or substantial portions of the Software.
//
// THE SOFTWARE IS PROVIDED "AS IS", WITHOUT WARRANTY OF ANY KIND, EXPRESS OR
// IMPLIED, INCLUDING BUT NOT LIMITED TO THE WARRANTIES OF MERCHANTABILITY,
// FITNESS FOR A PARTICULAR PURPOSE AND NONINFRINGEMENT. IN NO EVENT SHALL THE
// AUTHORS OR COPYRIGHT HOLDERS BE LIABLE FOR ANY CLAIM, DAMAGES OR OTHER
// LIABILITY, WHETHER IN AN ACTION OF CONTRACT, TORT OR OTHERWISE, ARISING
// FROM, OUT OF OR IN CONNECTION WITH THE SOFTWARE OR THE USE OR OTHER
// DEALINGS IN THE SOFTWARE.


/* Brackets patterns (and overrides and re-definitions of Bootstrap patterns)
 *
 * This file should contain all _reusable_ UI elements / LESS definitions
 * That is, things that will either a.) be used for more than one element or
 * b.) exist in multiple versions of brackets (e.g. App, In-Browser, etc.)
 *
 * Note that if you want a UI element to be themeable, you should put the
 * themeable part in "brackets_theme_default" as variables/mixins.
 *
 */

/* Links */

a {
    color: @bc-text-link;
    text-decoration: none;

    .dark & {
        color: @dark-bc-text-link;
    }
}

a:hover {
    color: @bc-text-link;
    text-decoration: underline;

    .dark & {
        color: @dark-bc-text-link;
    }
}

a:focus {
    color: @bc-text-link;
    outline: 0;
    box-shadow: 0 0 0 1px @bc-btn-border-focused-glow;
    text-decoration: none;

    .dark & {
        color: @dark-bc-text-link;
        box-shadow: 0 0 0 1px @dark-bc-btn-border-focused;
    }
}

.panel {
    .vbox;
    .box-flex(1);

    padding: 0;
    margin: 0;

    background: @project-panel-base-color;
    color: #bbb;
    letter-spacing: .01em;
    text-shadow: 0 1px 2px @bc-shadow-large;

    .dark & {
        text-shadow: 0 1px 2px @dark-bc-shadow-large;
    }
}

/* notification ui styles */
.notification-ui-arrow {
    position: absolute;
    background: #fd7e14;
    width: 8px;
    height: 8px;
    transform: rotate(45deg);
}
.notification-ui-tooltip {
    position: absolute;
    z-index: 9999;
    top: 0;
    left: 0;
    background: #fd7e14;
    color: black;
    padding: 9px 12px 9px 12px;
    min-width: 200px;
    max-width: 450px;
    border-radius: 4px;
    font-size: 90%;
    opacity: 0;
    p {
        margin-bottom: 5px;
    }
    a {
        color: @bc-text-beige;
    }
    a:hover {
        color: @bc-text-alt;
    }
}
.notification-ui-hidden {
    opacity: 0;
    transition: opacity 0.5s ease;
    transition-delay:0.2s;
}
.notification-ui-visible {
    opacity: 1;
    transition: opacity 0.5s ease;
    transition-delay:0.2s;
}
.width-250 {
    width: 250px;
}
/* working set drag ghost styles */

.wsv-drag-ghost {
    letter-spacing: .01em;
    position: absolute;
    z-index: @z-index-brackets-drag-ghost;
    background-color: transparent;

    text-shadow: 0 1px 2px @bc-shadow-large;

    .dark & {
        text-shadow: 0 1px 2px @dark-bc-shadow-large;
    }
}

.wsv-drag-ghost.dragging-current-file {
    background-color: @bc-sidebar-selection;
}

#working-set-list-container .drag-show-as-selected {
    background-color: @bc-sidebar-selection;
}

/* Toolbar-related styles */

/* Simple toolbar layout (project panel, find in files, etc.)
   We don't set this directly on .toolbar because it'd be a pain to override all the pieces
   if other code (e.g. #main-toolbar) wants to do a different layout */
.simple-toolbar-layout.toolbar {
    .hbox;
    .box-align(center);
    overflow: hidden;

    .title-wrapper {
        /* This is necessary because text-overflow: ellipsis doesn't work when it's set
           directly on a flexing box in Chrome currently. */
        .box-flex(1);
    }
    .buttons {
        .hbox;
        margin-left: 4px;
    }
}

/* Horizontal titlebar/menubar (in-browser only)

   CSS hack based on this code: http://jsfiddle.net/cD657/3/ (via StackOverflow)
   This center-aligns the title across the full width of the toolbar (ignoring the width of the nav floated
   left and buttons floated right), yet still have the browser automatically wrap the floats onto a 2nd row
   if they collide with the title. But the centered content must be a block element with fixed width. Since
   the editor title (filename) varies in width, we rely on JS code to update the width whenever the string
   changes.

   Another wrinkle: wrapping to/from the two-line toolbar layout requires notifying the CodeMirror editor that
   its height changed. Currently, we assume this can ONLY happen in two cases:
    - the window resizes (handled by general listener in EditorManager)
    - title content changes (the same JS code that sets .title-wrapper's fixed width is expected to handle this)
*/
#titlebar {
    // Visible only in-browser
    body.has-appshell-menus & {
        display: none;
    }

    body.tauri & {
        .title, .dirty-dot {
            // In tauri, the window title bar shows the file name fully. so this isn't required.
            display: none;
        }
    }

    text-align: center;
    .nav {  // menubar
        float: left;
        text-align: left;
        > li {
            float: left;
        }
        .dropdown-menu {
            //max-height: calc(~"100vh - 34px"); doesn't seem to work...
            max-height: 90vh;
            overflow-y: auto;
            -webkit-animation: none;
            animation: none;
        }
    }
    .title {
        float: none;
        display: inline;  // must be an inline for JS to measure text size
    }
    .title-wrapper {
        margin: 0 auto;
        display: block;  // must be a block for the fixed width applied by JS to be respected
        // width set in px is appled/updated by JavaScript in DocumentCommandHandlers
    }
}

/* Vertical icon toolbar on right */
#main-toolbar {
    position: absolute;
    display: flex !important;
    flex-direction: row;
    justify-content: space-between;
    top: 0;
    right: 0;
    width: @main-toolbar-width;
    height: 100%;
    box-sizing: border-box;

    background: @main-toolbar-background-color;
    padding: 0;

    // Ensure icons are vertically stacked & horizontally centered
    .vbox;
    .box-flex(1);
    text-align: center;

    // Ensure that it stays on top
    z-index: @z-index-brackets-main-toolbar;

    .plugin-panel{
        width: 100%;
        height: 100%;
        background-color: @plugin-panel-bg;
    }

    #plugin-icons-bar {
        position: absolute;
        right: 0px;
        background-color: @main-toolbar-background-color;
        height: 100%;
    }

    .selected-button{
        background-color: @plugin-panel-bg !important;
        margin-left: 3px !important;
        margin-right: 0 !important;
    }

    .buttons,
    .bottom-buttons {
        text-align: center;
        justify-content: center;
        margin: 0 3px 0 0;

        > a {
            border-radius: @bc-border-radius;
            background-repeat: no-repeat;
            display: block;
            height: 24px;
            margin: 7px 0 0 3px;
            width: 24px;
        }

        > a:hover {
            background-color: @bc-shadow !important;

            .dark & {
                background-color: @dark-bc-shadow !important;
            }
        }

        > a:active {
            background-color: @bc-shadow-large !important;

            .dark & {
                background-color: @dark-bc-shadow-large !important;
            }
        }
    }

    .bottom-buttons {
        position: absolute;
        bottom: 5px;
    }
}

/* Toolbar appearance - shared by all toolbars, independent of layout */

@toolbar-top-gap-px: 5px;

.toolbar {
    font-size: @label-font-size;
    padding: 4px 8px;
    background-color: @bc-menu-bg;
    color: @bc-menu-text;

    position: relative;  // needed for abs-positioned elements in toolbar (e.g. right-aligned "X")

    .dark & {
        background-color: @dark-bc-panel-bg-promoted;
        color: @dark-bc-menu-text;
    }

    .title-wrapper {
        // Title is taller than menu text, so reduce top padding to keep its baseline aligned
        padding: (@toolbar-top-gap-px - 3px) 0 3px 0;
    }
    .title {
        font-size: @title-font-size;
        line-height: normal;
        font-weight: @font-weight-light;

        // On Win, the size+weight combo used above does not look good for the bullet character
        .dirty-dot {
            font-weight: normal;
        }

        white-space: nowrap;
        overflow: hidden;
        text-overflow: ellipsis;
    }

    .buttons, .bottom-buttons {
        margin: @toolbar-top-gap-px 0 0 4px;

        span, a {
            cursor: default;
        }
    }
}


/* Menu-related styles */

@menubar-top-padding: 8px;
@menubar-bottom-padding: 6px;
@menubar-h-padding: 9px;

// Dropdown Menu Animation
.dropdown-menu {
    .animation(dropdown, 90ms, cubic-bezier(0, .97, .2, .99));
    -webkit-transform-origin: 0 0;
    transform-origin: 0 0;
    border: none;
    border-radius: @bc-border-radius;

    .dark & {
        border: 1px solid rgba(255, 255, 255, 0.09) !important;
    }
}

@-webkit-keyframes dropdown {
    0%   { opacity: 0.5; -webkit-transform: translate3d(0, 0, 0) scale(0.5); }
    100% { opacity: 1; -webkit-transform: translate3d(0, 0, 0) scale(1); }
}
@keyframes dropdown {
    0%   { opacity: 0.5; transform: translate3d(0, 0, 0) scale(0.5); }
    100% { opacity: 1; transform: translate3d(0, 0, 0) scale(1); }
}

// Code hints and inlinemenu don't need scaling navigation so we're removing it
.codehint-menu.open .dropdown-menu, .inlinemenu-menu .dropdown-menu {
    -webkit-animation: none;
    animation: none;
}

.toolbar .nav, .context-menu, .codehint-menu, .inlinemenu-menu {

    // The 1px adjustments here are to account for the border around the top-level menu items.
    margin: (@toolbar-top-gap-px - @menubar-top-padding - 1) 0 (-@menubar-bottom-padding + 1) (-@menubar-h-padding + 4);

    // General item appearance
    a {
        color: @bc-menu-text;
        text-shadow: none;
        cursor: default;

        .dark & {
            color: @dark-bc-menu-text;
        }
    }

    // Menubar item appearance
    .dropdown-toggle {
        padding: @menubar-top-padding @menubar-h-padding @menubar-bottom-padding;
        border: 1px solid rgba(0, 0, 0, 0); // transparent border just to hold the layout so it doesn't shift on hover
        color: fadeout(@bc-menu-text, 25%);

        .dark & {
            color: fadeout(@dark-bc-menu-text, 25%);
        }
    }
    .dropdown-toggle:focus {
        background-color: @bc-menu-bg;
        outline: 0;

        .dark & {
            background-color: @dark-bc-menu-bg;
        }
    }
    .dropdown-toggle:hover, .dropdown.open .dropdown-toggle {
        /* Note: we need several selectors for this in order to match the specificity of all the various Bootstrap
           color rules we need to override (and Bootstrap has several selectors because the colors really differ
           in their defaults). */
        color: @bc-menu-text;
        background: @bc-bg-highlight;
        border-color: @bc-bg-highlight;

        .dark & {
            color: @dark-bc-menu-text;
            background: @dark-bc-bg-highlight;
            border-color: @dark-bc-bg-highlight;
        }
    }

    // no triangle icon after menu items
    .dropdown-toggle:after {
        border: 0;
        margin: 0;
    }

    // Menu dropdown appearance
    .dropdown-menu {
        // Offset for better alignment with button
        top: 34px;
        margin-top: 0;

        // Fix for #4593: don't let narrow parent (menubar item) cause text wrap at the float boundary between
        // the menu item label and keyboard shortcut. This takes away the "gotta get narrower" pressure.
        // This technique won't work on all browsers; see comments in #4593 for alternative options.
        width: -webkit-max-content;
        width: -moz-max-content;
        width: max-content;

        background-color: @bc-menu-bg;
        border-radius: 0 0 3px 3px;
        box-shadow: 0 3px 9px @bc-shadow;
        border: none;

        .dark & {
            background-color: @dark-bc-menu-bg;
            box-shadow: 0 3px 9px @dark-bc-shadow;
        }

        // Menu items
        li {
            a {
                font-size: @menu-item-font-size;
                line-height: 18px;

                // Slightly less padding on left to account for checkmark.
                // More padding on top than bottom to center font within its bg highlight better.
                padding: 2px 10px 0 6px;

                color: @bc-menu-text;
                text-shadow: none;
                white-space: nowrap;
                .box-shadow(none);

                .dark & {
                    color: @dark-bc-menu-text;
                }

                &.wide-result {
                    white-space: normal;
                }

                &:hover, &.highlight {
                    color: @bc-menu-text;
                    background: @bc-bg-highlight;

                    .dark & {
                        color: @dark-bc-menu-text;
                        background: @dark-bc-bg-highlight;
                    }
                }

                &.disabled {
                    color: @bc-text-thin-quiet;

                    .dark & {
                        color: @dark-bc-text-thin-quiet;
                    }

                    &:hover {
                        background: @bc-menu-bg;

                        .dark & {
                            background: @dark-bc-menu-bg;
                        }
                    }
                }

                /* hidden checkmark for all list item content ensures consistent left spacing */
                &::before {
                    content: "✓\00a0"; /* non-breaking space */
                    visibility: hidden;
                }
                /* toggle checkmark visibility */
                &.checked::before {
                    visibility: visible;
                }
            }
        }

        .divider {
            background-color: @bc-menu-separator;
            border: 0;
            margin: 5px 1px;

            .dark & {
                 background-color: @dark-bc-menu-separator;
            }
        }
    }

    .menuAnchor {
        display: flex;
        align-items: center; /* Vertically center the items */
    }

    .menu-name {
        /* Ensures the menu name stays on the left and takes up only the necessary space */
        white-space: nowrap; /* Prevents the text from wrapping */
    }

    .right-pusher {
        margin-left: auto; /* Pushes itself and subsequent items to the right */
        visibility: hidden;
    }

    .keyboard-icon {
        visibility: hidden;
    }

    .menu-shortcut {
        margin-left: 15px; /* Spacing between the icon and the shortcut text */
    }
}

.menuAnchor:hover .menu-shortcut:not(.fixed-shortcut) {
    display: none;
}

.menuAnchor.use-invisible-for-width-compute:hover .menu-shortcut:not(.fixed-shortcut) {
    visibility: hidden;
    display: unset;
}

.menuAnchor:hover .keyboard-icon {
    cursor: pointer;
    visibility: visible;
}

.menuAnchor:hover .keyboard-icon:hover {
    color: @bc-secondary-btn-border;
}


/* Context menu styles */


.context-menu, .codehint-menu, .inlinemenu-menu {
    position: absolute;
    z-index: @z-index-brackets-context-menu-base;
    list-style-type: none;

    .dropdown-menu {
        border-radius: 3px;
        box-shadow: 0 3px 9px @bc-shadow;

        .dark & {
            box-shadow: 0 3px 9px @dark-bc-shadow;
        }
    }

    .menu-shortcut {
        float: right;
    }
}

.codehint-menu, .inlinemenu-menu {
    opacity: 0;
    .dropdown-menu {
        box-shadow: 0 3px 9px @bc-shadow;
        max-height: 160px;
        overflow-y: auto;
        padding: 0;

        .dark & {
            box-shadow: 0 3px 9px @dark-bc-shadow;
        }

        // Styles used for inlinemenu widget header
        li.inlinemenu-header a {
            background-color: @bc-bg-tool-bar;
            color: @bc-inlinemenu-text;
            padding-bottom: 5px;

            .dark & {
                background-color: @dark-bc-bg-tool-bar;
                color: @dark-bc-inlinemenu-text;
                padding-bottom: 5px;
            }

            &:hover {
                background-color: @bc-bg-tool-bar;
                color: @bc-inlinemenu-text;
                padding-bottom: 5px;

                .dark & {
                    background-color: @dark-bc-bg-tool-bar;
                    color: @dark-bc-inlinemenu-text;
                    padding-bottom: 5px;
                }
            }
        }

        li {
            a {
                // Less padding than on menus. More padding on top than bottom
                // to center font within its bg highlight better.
                padding: 2px 20px 4px 0;

                // Don't show highlighting on hover for code hints...
                &:hover {
                    color: @bc-menu-text;
                    background-color: @bc-menu-bg;

                    .dark & {
                        color: @dark-bc-menu-text;
                        background-color: @dark-bc-menu-bg;
                    }
                }

                // ...except for selected item
                &.highlight:hover {
                    color: @bc-menu-text;
                    background-color: @bc-bg-highlight;

                    .dark & {
                        color: @dark-bc-menu-text;
                        background-color: @dark-bc-bg-highlight;
                    }
                }

                .color-swatch {
                    border-radius: 2px;
                    width: 12px;
                    height: 12px;
                    float: left;
                    margin: 2px -8px 0 4px;
                    box-shadow: inset 0 0 2px rgba(0, 0, 0, 0.24);

                    .dark & {
                        box-shadow: inset 0 0 1px rgba(255, 255, 255, 0.24);
                    }
                }

                // Used to align non-swatch items with the others. Only applied
                // if there's at least one item with a swatch in the list
                .no-swatch-margin {
                    margin-left: 8px;
                }
            }
        }
    }
}

.codehint-menu.open, .inlinemenu-menu.open {
    opacity: 1;
    transition: opacity 67ms cubic-bezier(0.03, 0.78, 0.17, 0.97);
}

.codehint-menu.apply-transition, .inlinemenu.apply-transition {
    transition: right 167ms, left 167ms;
}

.css-code-hint-info {
    visibility: hidden;
}

.highlight .css-code-hint-info {
    visibility: visible;
    position: absolute;
    right: 0;
    margin-top:-2px;
    color: @css-codehint-icon  !important;
    .dark& {
        color: @dark-css-codehint-icon !important;
    }
}

<<<<<<< HEAD
.emmet-css-code-hint {
  visibility: hidden;
}

.codehint-menu .dropdown-menu li .highlight .emmet-css-code-hint {
  visibility: visible;
  position: absolute;
  right: 0;
  margin-top: -2px;
  font-size: 0.85em !important;
  font-weight: @font-weight-semibold;
  letter-spacing: 0.3px;
  color: @css-codehint-icon !important;
  .dark& {
    color: @dark-css-codehint-icon !important;
  }
=======
.emmet-code-hint {
    position: absolute;
    font-size: 0.5em;
    font-weight: bold;
    right: 4px;
    bottom: 0px;
    color: #2ea56c !important;
    .dark& {
        color: #146a41 !important;
    }
>>>>>>> 63d26623
}

#codehint-desc {
	background: @bc-codehint-desc;
	position: absolute;
	width: 100%;
	box-sizing: border-box;
	float: left;
	border-radius: 1px !important;
	border-top-left-radius: 0px !important;
	border-top-right-radius: 0px !important;
	overflow-x: hidden;
	min-height: 30px;
	max-height: 120px !important;

    .dark & {
		background: @dark-bc-codehint-desc;
	}
}

.codehint-desc-type-details {
	padding: 5px 15px 5px 15px;
	color: @bc-codehint-desc-type-details;
	font-weight: bold;
	font-size: 1.2em;
    line-height: inherit;

    .dark & {
		color: @dark-bc-codehint-desc-type-details;
	}
}

.codehint-desc-documentation {
	padding: 5px 15px 5px 15px;
	color: @bc-codehint-desc-documentation;
	font-size: 1.1em;
	white-space: pre-wrap;

    .dark & {
		color: @dark-bc-codehint-desc-documentation;
	}
}

#context-menu-bar {
    margin: 0;
}

/* DropdownButton widget */

.btn-dropdown, .btn-dropdown.btn-mini {
    position: relative;   // needed to position ::after arrow
    padding-right: 24px;  // makes room for ::after arrow
}
.btn-dropdown::after {
    content: "";
    display: block;
    height: 0;
    width: 0;
    position: absolute;
    right: 7px;
    top: 11px;

    /* dropdown triangle */
    border-top: 5px solid @bc-btn-triangle;
    border-left: 4px solid transparent;
    border-right: 4px solid transparent;

    .dark & {
        border-top: 5px solid @dark-bc-btn-triangle;
    }
}
.btn-dropdown.btn-mini::after {
    top: 7px;
}

.dropdownbutton-popup {
    &.dropdown-menu:focus {
        outline: none;
    }

    &.dropdown-menu {
        border: none;
        border-radius: @bc-border-radius;
        padding: 5px 0;
        position: absolute;
        display: block;
        box-shadow: 0 3px 9px @bc-shadow;
        max-height: 160px;
        overflow-y: auto;
        max-width: none;
        min-width: 200px;
        z-index: @z-index-brackets-stylesheet-menu;

        .dark & {
            box-shadow: 0 3px 9px @dark-bc-shadow;
        }
    }

    &.dropdown-menu li a {
        padding: 1px 15px 1px 15px;
        color: @bc-menu-text;

        .dark & {
            color: @dark-bc-menu-text;
        }

        &.disabled {
            color: @bc-text-thin-quiet;

            .dark & {
                color: @dark-bc-text-thin-quiet;
            }
        }
    }

    &.dropdown-menu .stylesheet-link {
        display: block;
    }

    &.dropdown-menu a.selected {
        background: @bc-bg-highlight;
        color: @bc-menu-text !important;

        .dark & {
            background: @dark-bc-bg-highlight;
            color: @dark-bc-menu-text !important;
        }
    }

    &.dropdown-menu a {
        &::before {
            position: absolute;
            left: 10px;
            text-align: center;
            content: "✓";
            display: none;
        }
        /* toggle checkmark visibility */
        &.checked::before {
            display: inline-block;
        }
    }

    &.dropdown-menu a:hover {
        /* toggle checkmark visibility */
        &.checked::before {
            display: none;
        }
    }

    &.dropdown-menu a:not(.selected):hover {
        background: none;
    }

    .divider {
        margin: 5px 1px;
    }

}

#titlebar li {
    .dropdown-toggle:hover, a:hover{
        background-color: transparent;
        border-color: transparent;
    }
}

#titlebar li .selected, #titlebar li .selected:hover{
    background-color: @bc-bg-highlight;
    .dark & {
        background-color: @dark-bc-bg-highlight;
    }
}

/* Status bar language picker's DropdownButton */
.dropdownbutton-popup.dropdown-status-bar {
    -webkit-transform-origin: 0 100%;
    transform-origin: 0 100%;
    height: auto;
    max-height: 80%;

    // Improve how bottom of the dropdown joins with top of status bar button
    margin-top: -6px;
    border-bottom-left-radius: 0;
    border-bottom-right-radius: 0;

    li a .default-language {
        font-style: italic;
        color: @bc-text-quiet;

        .dark & {
            color: @dark-bc-text-quiet;
        }
    }

    li a .checked-language::before, li a .checked-spinner::before {
        content: "✓";
        margin-left: -11px;
        margin-right: 3px;
    }
}

/* Inline editor stylesheet-picker DropdownButton */

.stylesheet-button.btn-mini {
    margin-left: 8px;
    top: -1px;
}

.dropdownbutton-popup {
    .stylesheet-link, .stylesheet-name {
        white-space: nowrap;
    }

    .stylesheet-name {
        color: @bc-text;

        .dark & {
            color: @dark-bc-text;
        }
    }

    .stylesheet-dir {
        color: @bc-text-quiet;

        .dark & {
            color: @dark-bc-text-quiet;
        }
    }
}

/* Dialog-related styles */

.modal-wrapper {
    width: 100%;
    height: 100%;
    position: absolute;
    top: 0;
    left: 0;
    overflow: auto;
    display: table;
}

.modal-inner-wrapper {
    display: table-cell;
    vertical-align: middle;
}

.modal {
    background-color: @bc-panel-bg;
    border: 1px solid @bc-panel-border;
    min-width: 200px;
    position: relative;
    top: 0;
    margin: auto;
    .animation(modal, 240ms, cubic-bezier(0, 1.05, .35, 1));

    .dark & {
        background-color: @dark-bc-panel-bg;
        border: 1px solid @dark-bc-panel-border;
    }
}

.modal .close {
    cursor: default;
    margin: 7px 5px 0 0;
}

.modal-header {
    background: @bc-panel-bg-promoted;;
    border-radius: 4px 4px 0 0;
    border-bottom: 1px solid @bc-panel-separator;
    box-shadow: inset 0 1px 0 @bc-highlight;

    .dark & {
        background: @dark-bc-panel-bg-promoted;;
        border-bottom: 1px solid @dark-bc-panel-separator;
        box-shadow: inset 0 1px 0 @dark-bc-highlight;
    }
}

.modal-body {
    background-color: @bc-panel-bg;

    .dark & {
        background-color: @dark-bc-panel-bg;
    }
}

.modal-body.no-padding {
    padding: 0;
}

.modal-body.no-padding td:first-child,
.modal-body.no-padding th:first-child {
    padding-left: 15px;
}

.modal-body.no-padding td:last-child,
.modal-body.no-padding th:last-child {
    padding-right: 15px;
}

.modal-body, .modal-header, .modal-footer {
    /* See styles/bootstrap/patterns.less .modal class.
       Pushing this value down to .modal-header and .modal-body
       to allow the overall modal to take the width of the footer */
    width: auto;
}

.modal-footer {
    text-align: right;
    background-color: @bc-panel-bg;
    border-top: 1px solid @bc-panel-separator;
    box-shadow: none;
    padding: 10px 15px 12px;
    white-space: nowrap;

    .dark & {
        background-color: @dark-bc-panel-bg;
        border-top: 1px solid @dark-bc-panel-separator;
    }
}

.modal-footer .btn {
    float: none;
    margin-bottom: 0;
}
.modal-footer .left {
    float: left;

    /* Transfer the margin to the right of each left-aligned button, so the left side lines up properly
     * with the title.
     */
    margin-left: 0;
    margin-right: 5px;
}
.modal-footer .btn:not(.left) {
    margin-left: 5px;
}

.platform-win {
    /* Reverse Save/Cancel button order on Win */
    .modal-footer {
        text-align: left;
    }
    .modal-footer .btn:not(.left) {
        float: right;
    }
}

.modal-body ul {
    /* Bootstrap's type.less defines a heavy margin-bottom on ul/ol that we don't want in dialogs
       since they have heavy padding instead. */
    margin-bottom: 0;
}

.modal-backdrop {
    .animation (backdrop, 200ms, linear);
    opacity: @bc-modal-backdrop-opacity;

    .dark & {
        opacity: @dark-bc-modal-backdrop-opacity;
    }
}

@-webkit-keyframes backdrop {
    0%   { opacity: 0; -webkit-transform: translate3d(0, 0, 0); }
    100% { opacity: 0.4; -webkit-transform: translate3d(0, 0, 0); }
}
@keyframes backdrop {
    0%   { opacity: 0; transform: translate3d(0, 0, 0); }
    100% { opacity: 0.4; transform: translate3d(0, 0, 0); }
}

@-webkit-keyframes modal {
    0%   { opacity: 0; -webkit-transform: translate3d(0, 0, 0) scale(0); }
    100% { opacity: 1; -webkit-transform: translate3d(0, 0, 0) scale(1); }
}
@keyframes modal {
    0%   { opacity: 0; transform: translate3d(0, 0, 0) scale(0); }
    100% { opacity: 1; transform: translate3d(0, 0, 0) scale(1); }
}


.dialog-title {
    color: @bc-text-thin;
    margin-bottom: 0;
    margin-top: 0;
    font-size: 22px;
    line-height: 30px;
    font-weight: normal;

    .dark & {
        color: @dark-bc-text-thin;
    }
}

.dialog-message {
    color: @bc-text;
    font-size: 14px;
    line-height: 20px;
    margin-bottom: 20px;
    font-weight: normal;

    .dark & {
        color: @dark-bc-text;
    }
}

.dialog-message li {
    line-height: 20px;
    color: @bc-text-thin;
    padding: 0 0 5px;

    .dark & {
        color: @dark-bc-text-thin;
    }
}

.dialog-message select {
    margin-left: 10px;
}

.dialog-message select {
    margin-left: 10px;
}

.dialog-list {
    list-style: none;
    margin: 5px 0 20px 10px;
}

.dialog-list > li:before {
    content: "•  ";
    color: @bc-text-quiet;
    font-size: 1.5em;
    position: relative;
    top: 2px;

    .dark & {
        color: @dark-bc-text-quiet;
    }
}

.dialog-filename {
    word-wrap: break-word;

    font-weight: @font-weight-semibold;
}

/* Any Dialog text in this style is automatically turned into a link that opens in the browser. Use href for the link's target. */
a[href^="http"] {
    cursor: pointer;
}

/* Update dialog */
.update-dialog .modal-header {
    position: relative;
    .update-icon {
        position: absolute;
        left: 15px; // relative to border of modal-body
        top: 10px;
        width: 28px;
        height: 28px;
    }
     .dialog-title {
        // Icon is 28px, so we need at least that much left padding/margin to avoid overlap
        margin-left: 34px;
     }
}

.update-dialog .modal-body {
        position: relative;

    .update-text {
        // Icon is 120px, so we need at least that much left padding/margin to avoid overlap
        margin-left: 29px;

        padding-top: 21px;
        max-height: 280px;
        overflow: auto;

        .dialog-message {
           font-size: 16px;
        }
        .update-info {
            margin-right: 10px;
            // Enable text selection
            cursor: auto;
            .user-select(text);

            h3 {
                font-weight: normal;
                margin: 0 0 10px;
                font-size: 20px;
            }

            ul {
                margin-bottom: 0 0 20px;

                > li {
                    margin-bottom: 10px;
                }
            }
        }
    }
}

/* Project Settings and Install Extension dialogs */
.project-settings-dialog .modal-body, .install-extension-dialog .modal-body {
    text-align: center;

    .field-container {
        display: inline-block;
    }
    label {
        float: none;
    }
    input.url {
        display: inline;
    }
}

.project-settings-dialog .modal-body input.url {
    margin: 0 0 0 5px;
    width: 400px;
}

.install-extension-dialog .modal-body input.url {
    margin: 10px 0;
    width: 550px;
}

/* Extension Manager dialog */
.extension-manager-dialog {
    background-color: @bc-panel-bg-promoted;
    min-width: @extension-manager-min-width;

    .no-active-border:focus{
        border-color: transparent !important;
        box-shadow: none !important;
    }

    .current-theme-apply-hide{
        display: none;
    }

    #themes.active {
        display: flex;
        .info-message {
            position: fixed;
            width: 720px;
            z-index: 1;
        }
        .table {
            margin-top: 65px;
        }
    }

    #installed.active {
        display: flex;
        .info-message {
            position: fixed;
            width: 720px;
            z-index: 1;
        }
        .table {
            margin-top: 65px;
        }
    }

    .dark & {
        background-color: @dark-bc-panel-bg-promoted;
    }

    .modal-header {
        border-bottom: none;
        padding: 0;

        .nav-tabs {
            margin: 0;
            border-color: @bc-panel-separator;

            .dark & {
                border-color: @dark-bc-panel-separator;
            }

            /* Tab styling */
            > li > a {
                min-width: 80px;
                min-height: 60px;
                color: @bc-text-thin;
                cursor: default;
                font-size: 12px;

                .box;
                box-sizing: border-box;
                .box-align(center);
                .box-pack(center);
                padding: 0;
                margin: 0;

                text-align: center;

                .dark & {
                    color: @dark-bc-text-thin;
                }

                &:hover {
                    background-color: @bc-panel-bg-hover-alt;
                    border-color: @bc-panel-bg-hover-alt;

                    .dark & {
                        background-color: @dark-bc-panel-bg-hover-alt;
                        border-color: @dark-bc-panel-bg-hover-alt;
                    }
                }

                &:focus {
                    background-color: @bc-menu-bg;
                    border-color: @bc-menu-bg;

                    .dark & {
                        background-color: @dark-bc-menu-bg;
                        border-color: @dark-bc-menu-bg;
                    }
                }

                > img {
                    margin-top: 5px;
                    padding-bottom: 2px;
                }
            }

            /* Remove border-left from the first tab */
            > li:nth-child(1) > a {
                border-left: transparent;
            }

            /* Colors for the active tab, remove bottom border */
            > .active > a,
            > .active > a:hover {
                background-color: @bc-panel-bg;
                border-color: @bc-btn-border @bc-btn-border transparent @bc-btn-border;

                .dark & {
                    background-color: @dark-bc-panel-bg;
                    border-color: @dark-bc-btn-border @dark-bc-btn-border transparent @dark-bc-btn-border;
                }
            }

            > .active > a:focus {
                background-color: @bc-panel-bg;
                border-color: @bc-btn-border-focused @bc-btn-border-focused transparent @bc-btn-border-focused;
                box-shadow: none;

                .dark & {
                    background-color: @dark-bc-panel-bg;
                    border-color: @dark-bc-btn-border-focused @dark-bc-btn-border-focused transparent @dark-bc-btn-border-focused;
                }
            }

            > li {
                position: relative;  // for positioning .notification icon
                .notification {
                    display: none;  // hidden by default
                    background-color: @bc-secondary-btn-bg;
                    color: @bc-text-alt;
                    border-radius: 16px;
                    padding: 0 5px;
                    position: absolute;
                    right: 19px;
                    top: 8px;

                    .dark & {
                        background-color: @dark-bc-secondary-btn-bg;
                        color: @dark-bc-text-alt;
                    }
                }
            }
        }

        /* Search box */
        > :nth-child(2) {
            @media (max-width: (@extension-manager-min-width - 1px)) {
                display: flex;
                overflow: hidden;
                padding: 8px 1em;
            }

            @media (min-width: @extension-manager-min-width) {
                position: absolute;
                top: 15px;
                right: 15px;
            }
        }

        .search-container {
            float: right;
            .flex-item(1);
        }

        .search {
            @media (max-width: (@extension-manager-min-width - 1px)) {
                width: calc(~'100% - 27px - 20px'); // 100% minus padding etc.
            }

            background: @bc-input-bg url("images/topcoat-search-20.svg") 2px 2px no-repeat;
            margin: 0;
            padding-left: 27px;
            padding-right: 20px;

            .dark & {
                background: @dark-bc-input-bg url("images/topcoat-search-20.svg") 2px 2px no-repeat;
            }
        }
        .search-clear {
            background: transparent;
            position: relative;
            display: block;
            float: right;
            font-size: 20px;
            left: -6px;
            line-height: 0;
            margin: 6px 0 0 -20px;
            opacity: 0.5;
            padding: 0;
            width: 16px;
            height: 16px;
            z-index: 1;
            border: 0;

            &:disabled {
                opacity: 0.3;
                cursor: default;
            }
        }
        .search-clear:active {
            opacity: 0.7;
            &:disabled {
                opacity: 0.3;
            }
        }
        .sort-extensions {
            float: left;
            margin-right: 10px;
            margin-bottom: 0;
            width: auto;
            padding-right: 18px;
            border-bottom-left-radius: 0px;
            border-top-left-radius: 0px;
            border-color: #707070;
            border-left: 0px;
        }
        .ext-sort-group {
            float: left;
        }
        #sort-attributes-icon {
            width: 15px;
            height: 14px;
            float:left;
            padding: 6px;
            border-bottom-left-radius: 3px;
            border-top-left-radius: 3px;
            border: 1px solid #707070;
            box-shadow: inset 0 1px rgba(255, 255, 255, 0.12);
            background: @bc-btn-bg url("images/sort-by-attributes.svg") no-repeat right 5px center;
            .dark & {
                box-shadow: inset 0 1px rgba(255, 255, 255, 0.06);
                background-color: @dark-bc-btn-bg;
            }
        }
    }
    .modal-body {
        height: 400px;
        overflow-y: scroll;
        background-color: @bc-panel-bg;
        padding: 0;

        .dark & {
            background-color: @dark-bc-panel-bg;
        }

        .empty-message {
            position: absolute;
            top: 50%;
            width: 100%;
            margin-top: -1em;
            text-align: center;
        }

        .info-message {
            background-color: @bc-panel-bg;
            color: @bc-text-thin-quiet;
            padding: 1em;

            .dark & {
                background-color: @dark-bc-panel-bg;
                color: @dark-bc-text-quiet;
            }
        }

        .spinner {
            position: absolute;
            top: 50%;
            left: 50%;
            margin-top: -18px;
            margin-left: -18px;
        }

        .extension-list {
            td {
                height: 2em;
            }
            .ext-info {
                padding-left: 15px;
                max-width: 300px;
            }
            .ext-name {
                color: @bc-text;
                display: block;
                font-size: 15px;
                font-weight: normal;
                .user-select(text);
                cursor: text;

                .dark & {
                    color: @dark-bc-text;
                }
            }
            .ext-desc {
                max-width: 275px;
                color: @bc-text;
                font-weight: normal;
                .user-select(text);
                cursor: text;

                .dark & {
                    color: @dark-bc-text;
                }
            }
            .ext-full-description {
                width: 100% !important;
                max-height: 50px; /* Adjust based on your requirements */
                overflow: hidden;
                display: block; /* To make sure the width and max-height are respected */
                white-space: nowrap; /* If you want to prevent wrapping, can be removed otherwise */
            }
            .ext-translated,
            .muted {
                color: @bc-text-thin-quiet;

                .dark & {
                    color: @dark-bc-text-quiet;
                }
            }
            .alert {
                font-size: 11px;
                margin: 0 0 10px;

                .dark & {
                    background: @dark-bc-warning-bg;
                    border-radius: 2px;
                    color: @dark-bc-warning-text;
                }
            }
            .error {
                font-weight: @font-weight-semibold;
                color: @bc-error;

                .dark & {
                    color: @dark-bc-error;
                }
            }
            .ext-version,
            .ext-date,
            .ext-author {
                font-size: 11px;
            }
            .ext-author {
                display: block;
            }
            .ext-action {
                font-size: 12px;
                padding-right: 15px;
                text-align: right;
                vertical-align: middle;
                width: 150px;
            }
            .load-error {
                display: inline-block;
                margin-top: 240px;
            }
        }
    }
}

/* About dialog */
.about-dialog .modal-body {
    // Simple two-column layout: image on left, text taking up remaining space on right
    position: relative;
    .about-icon {
        position: absolute;
        left: 19px;  // relative to border of modal-body (bounds outside padding)
        top:  15px;
        width: 100px;
        height: 100px;
    }
    .about-text {
        // Icon is 120px, so we need at least that much left padding/margin to avoid overlap
        margin-left: 130px;
        overflow: auto;

        #about-build-number {
            color: @bc-text-thin-quiet;

            .dark & {
                color: @dark-bc-text-thin-quiet;
            }
        }
        .about-info {
            max-height: 300px;
            margin-right: 10px;
        }
        .about-contributors {
            min-height: 100px;
            padding-bottom: 13px;

            a {
                text-decoration: none;
            }
            img {
                opacity: 0;
                transition: opacity 1s;

                .dark & {
                    background-color: #f0f0f0; // same as GitHub's avatar background color.
                }
            }
        }
    }

    h2 {
        font-weight: normal;
        font-size: 25px;
        margin-bottom: -4px;
        margin-top: 13px;
    }
    .dialog-message {
        font-size: 14px;
        line-height: 17px;

        // Enable text selection
        cursor: auto;
        .user-select(text);
    }
}

/* Input */
textarea,
input[type="text"],
input[type="password"],
input[type="datetime"],
input[type="datetime-local"],
input[type="date"],
input[type="month"],
input[type="time"],
input[type="week"],
input[type="number"],
input[type="email"],
input[type="url"],
input[type="search"],
input[type="tel"],
input[type="color"],
.uneditable-input {
    background-color: @bc-input-bg;
    border: 1px solid @bc-btn-border;
    color: @bc-text-thin;
    font-size: (@baseFontSize + 1px);
    font-weight: normal;
    -webkit-font-smoothing: antialiased;
    box-shadow: inset 0 1px 0 @bc-shadow-small;
    border-radius: @bc-border-radius;
    .transition(~"border linear 180ms, box-shadow linear 180ms");

    .dark & {
        background-color: @dark-bc-input-bg;
        border: 1px solid @dark-bc-btn-border;
        color: @dark-bc-text-thin;
        box-shadow: inset 0 1px 0 @dark-bc-shadow-small;
    }

    &::-webkit-input-placeholder {
        color: @bc-text-thin-quiet;
        font-weight: normal;
        -webkit-font-smoothing: antialiased;

        .dark & {
            color: @dark-bc-text-thin-quiet;
        }
    }

    &:focus {
        outline: 0;
        background-color: @bc-input-bg;
        text-shadow: none;
        border: 1px solid @bc-btn-border-focused;
        box-shadow: inset 0 1px 0 @bc-shadow-small, 0 0 0 1px @bc-btn-border-focused-glow;

        .dark & {
            background-color: @dark-bc-input-bg;
            border: 1px solid @dark-bc-btn-border-focused;
            box-shadow: inset 0 1px 0 @dark-bc-shadow-small, 0 0 0 1px @dark-bc-btn-border-focused-glow;
        }
    }

    &:disabled {
        opacity: @bc-disabled-opacity;
        cursor: default;

        .dark & {
            opacity: @dark-bc-disabled-opacity;
        }
    }
}

/* Twipsy tooltips */

.tooltip {
    &.in { opacity: 1; }
}

.tooltip-inner {
    background: @bc-menu-bg;
    box-shadow: 0 3px 9px @bc-shadow;
    color: @bc-menu-text;
    max-width: 220px;
    text-align: left;

    .dark & {
        background: @dark-bc-menu-bg;
        box-shadow: 0 3px 9px @dark-bc-shadow;
        color: @dark-bc-menu-text;
    }
}

.tooltip {
    &.top .tooltip-arrow {
        border-top-color: @bc-menu-bg;
        left: 50%;

        .dark & {
            border-top-color: @dark-bc-menu-bg;
        }
    }
    &.right .tooltip-arrow {
        border-right-color: @bc-menu-bg;
        top: 15px;

        .dark & {
            border-right-color: @dark-bc-menu-bg;
        }
    }
    &.left .tooltip-arrow {
        border-left-color: @bc-menu-bg;
        top: 15px;

        .dark & {
            border-left-color: @dark-bc-menu-bg;
        }
    }
    &.bottom .tooltip-arrow {
        border-bottom-color: @bc-menu-bg;
        left: 50%;

        .dark & {
            border-bottom-color: @dark-bc-menu-bg;
        }
    }
}

/* Buttons */

// Base .btn styles

.btn:hover,
.btn:focus,
.btn.disabled,
.btn[disabled] {
    background-color: @bc-btn-bg;
    color: @bc-text;

    .dark & {
        background-color: @dark-bc-btn-bg;
        color: @dark-bc-text;
    }
}

.btn.primary:hover,
.btn.primary:focus,
.btn.primary.disabled,
.btn.primary[disabled] {
    background-color: @bc-primary-btn-bg;

    .dark & {
        background-color: @dark-bc-primary-btn-bg;
    }
}

.btn {
    // Button Base
    background-image: none;

    background-color: @bc-btn-bg;
    color: @bc-text;
    cursor: default;
    font-size: (@baseFontSize + 1);
    font-weight: @font-weight-semibold;
    line-height: normal;
    border: 1px solid @bc-btn-border;
    border-radius: @bc-border-radius;
    box-shadow: inset 0 1px @bc-highlight-hard;
    -webkit-font-smoothing: antialiased;
    text-shadow: none;
    margin: 3px 0 3px 3px;

    .dark & {
        background-color: @dark-bc-btn-bg;
        color: @dark-bc-text;
        border: 1px solid @dark-bc-btn-border;
        box-shadow: inset 0 1px @dark-bc-highlight;
    }

    &:not(:disabled):not(.disabled):hover {
        background-color: lighten(@bc-btn-bg, 5%);
        color: @bc-text;
        .dark & {
            background-color: lighten(@dark-bc-btn-bg, 10%);
            color: @dark-bc-text;
        }
    }

    // Focus state for keyboard and accessibility
    &:focus {
        border: 1px solid @bc-btn-border-focused;
        box-shadow: inset 0 1px 0 @bc-highlight, 0 0 0 1px @bc-btn-border-focused-glow;
        color: @bc-text;
        outline: none;

        .dark & {
            border: 1px solid @dark-bc-btn-border-focused;
            box-shadow: inset 0 1px 0 @dark-bc-highlight, 0 0 0 1px @dark-bc-btn-border-focused-glow;
            color: @dark-bc-text;
        }
    }

    // Active and Disabled states
    &.active:active {
        background-color: @bc-bg-highlight !important;

        .dark & {
            background-color:@dark-bc-bg-highlight !important;
        }
    }

    &.active:not([disabled]) {
        background-image: none;
        background-color: @bc-bg-highlight;
        box-shadow: inset 0 1px 0 @bc-shadow-small;
        color: @bc-text-alt;

        .dark & {
            background-color:@dark-bc-bg-highlight;
            box-shadow: inset 0 1px 0 @dark-bc-shadow-small;
            color: @dark-bc-text-alt;
        }
    }

    &:active:not([disabled]) {
        background-image: none;
        background-color: @bc-btn-bg-down;
        box-shadow: inset 0 1px 0 @bc-shadow-small;
        color: @bc-text;

        .dark & {
            background-color: @dark-bc-btn-bg-down;
            box-shadow: inset 0 1px 0 @dark-bc-shadow-small;
            color: @dark-bc-text;
        }
    }

    &.disabled, &[disabled] {
        opacity: @bc-disabled-opacity;

        .dark & {
            opacity: @dark-bc-disabled-opacity;
        }
    }

    // Primary Button Type
    &.primary {
        background-image: none;
        background-color: @bc-primary-btn-bg;
        border: 1px solid  @bc-primary-btn-border;
        box-shadow: inset 0 1px 0 @bc-highlight;
        color: @bc-text-alt;
        text-shadow: none;

        .dark & {
            background-color: @dark-bc-primary-btn-bg;
            border: 1px solid  @dark-bc-primary-btn-border;
            box-shadow: inset 0 1px 0 @dark-bc-highlight;
            color: @dark-bc-text-alt
        }

        &.active,
        &:active {
            background-image: none;
            background-color: @bc-primary-btn-bg-down;
            box-shadow: inset 0 1px 0 @bc-shadow-small;
            color: @bc-text-alt;

            .dark & {
                background-color: @dark-bc-primary-btn-bg-down;
                box-shadow: inset 0 1px 0 @dark-bc-shadow-small;
                color: @dark-bc-text-alt;
            }
        }

        &:not(:disabled):not(.disabled):hover {
            background-color: lighten(@bc-primary-btn-bg, 10%);
            color: @bc-text-alt;
            .dark & {
                background-color: lighten(@dark-bc-primary-btn-bg, 10%);
                color: @dark-bc-text-alt
            }
        }

        &:focus {
            border: 1px solid @bc-primary-btn-border;
            box-shadow: inset 0 1px 0 @bc-highlight, 0 0 0 1px @bc-primary-btn-border-focused-glow;
            outline: none;

            .dark & {
                border: 1px solid @dark-bc-primary-btn-border;
                box-shadow: inset 0 1px 0 @dark-bc-highlight, 0 0 0 1px @dark-bc-btn-border-focused-glow;
            }
        }
    }

    // Safe(Green) or Update Button Type
    &.safe, &.update {
        background-color: @bc-secondary-btn-bg;
        border-color: @bc-secondary-btn-border;
        box-shadow: inset 0 1px 0 @bc-highlight;
        color: @bc-text-alt;
        font-weight: @font-weight-semibold;
        text-shadow: 0 -1px 0 @bc-shadow-small;

        .dark & {
            background-color: @dark-bc-secondary-btn-bg;
            border-color: @dark-bc-secondary-btn-border;
            box-shadow: inset 0 1px 0 @dark-bc-highlight;
            color: @dark-bc-text-alt;
            text-shadow: 0 -1px 0 @dark-bc-shadow-small;
        }

        &:not(:disabled):not(.disabled):hover {
            background-color: lighten(@bc-secondary-btn-bg, 5%);
            color: @bc-text-alt;
            .dark & {
                background-color: lighten(@dark-bc-secondary-btn-bg, 5%);
                color: @dark-bc-text-alt;
            }
        }

        &:active {
            background-color: @bc-secondary-btn-bg-down;
            border-color: @bc-secondary-btn-border;
            box-shadow: inset 0 1px 0 @bc-shadow-small;
            color: @bc-text-alt;

            .dark & {
                background-color: @dark-bc-secondary-btn-bg-down;
                border-color: @dark-bc-secondary-btn-border;
                box-shadow: inset 0 1px 0 @dark-bc-shadow-small;
                color: @dark-bc-text-alt
            }
        }

        &:focus {
            border: 1px solid @bc-primary-btn-border;
            box-shadow: inset 0 1px 0 @bc-highlight, 0 0 0 1px @bc-btn-border-focused-glow;
            outline: none;
            color: @bc-text-alt;
            .dark & {
                border: 1px solid @dark-bc-primary-btn-border;
                box-shadow: inset 0 1px 0 @dark-bc-highlight, 0 0 0 1px @dark-bc-btn-border-focused-glow;
                color: @dark-bc-text-alt;
            }
        }
    }

    // danger button type
    &.danger {
        background-color: @bc-danger-btn-bg;
        border-color: @bc-danger-btn-border;
        box-shadow: inset 0 1px 0 @bc-highlight;
        color: @bc-text-alt;
        font-weight: @font-weight-semibold;
        text-shadow: 0 -1px 0 @bc-shadow-small;

        .dark & {
            background-color: @bc-danger-btn-bg;
            border-color: @dark-bc-secondary-btn-border;
            box-shadow: inset 0 1px 0 @dark-bc-highlight;
        }

        &:not(:disabled):not(.disabled):hover {
            background-color: lighten(@bc-danger-btn-bg, 7%);
            color: @bc-text-alt;
            .dark & {
                background-color: lighten(@bc-danger-btn-bg, 7%);
            }
        }

        &:active {
            background-color: @bc-danger-btn-bg-down;
            border-color: @bc-danger-btn-border;
            box-shadow: inset 0 1px 0 @bc-shadow-small;
            color: @bc-text-alt;

            .dark & {
                background-color: @bc-danger-btn-bg;
                border-color: @dark-bc-secondary-btn-border;
                box-shadow: inset 0 1px 0 @dark-bc-shadow-small;
            }
        }

        &:focus {
            border: 1px solid @bc-primary-btn-border;
            box-shadow: inset 0 1px 0 @bc-highlight, 0 0 0 1px @bc-btn-border-focused-glow;
            outline: none;
            color: @bc-text-alt;
            .dark & {
                border: 1px solid @dark-bc-primary-btn-border;
                box-shadow: inset 0 1px 0 @dark-bc-highlight, 0 0 0 1px @dark-bc-btn-border-focused-glow;
            }
        }
    }

    // Button Sizes
    &.large {
        font-size: (@baseFontSize + 1px);
        border-radius: @bc-border-radius;
    }
    &.small {
        font-size: (@baseFontSize - 1px);
    }
}

.btn-alt-quiet {    // No dark style required because these reside in the sidebar.
    border: 1px solid transparent;
    border-radius: @bc-border-radius;
    text-decoration: none;

    &:hover {
        border: 1px solid @bc-shadow;
        box-shadow: inset 0 1px 0 @bc-highlight;
    }
    &:active {
        background-color: @bc-btn-bg-down-alt;
        border: 1px solid @bc-shadow;
        box-shadow: inset 0 1px 0 @bc-shadow-small;
    }
}

.bottom-panel {
    .btn-alt-quiet {    // No dark style required because these reside in the sidebar.
        border: 1px solid transparent;
        border-radius: @bc-border-radius;
        text-decoration: none;

        &:hover {
            border: 1px solid @bc-shadow;
            box-shadow: inset 0 1px 0 @bc-highlight;
            .dark & {
                border: 1px solid @dark-bc-shadow;
                box-shadow: inset 0 1px 0 @dark-bc-highlight;
            }
        }
        &:active {
            background-color: @bc-btn-bg-down-flush;
            border: 1px solid @bc-shadow;
            box-shadow: inset 0 1px 0 @bc-shadow-small;
            .dark & {
                background-color: @dark-bc-btn-bg-down-flush;
                border: 1px solid @dark-bc-shadow;
                box-shadow: inset 0 1px 0 @dark-bc-shadow-small;
            }
        }
    }
}

.btn-mini {
    padding: 2px 6px;
    font-size: 11px;
    font-weight: normal;
    line-height: 14px;
    &:focus {
        border: 1px solid @bc-btn-border-focused;
        box-shadow: 0 0 0 1px @bc-btn-border-focused-glow;
        outline: none;

        .dark & {
            border: 1px solid @dark-bc-btn-border-focused;
            box-shadow: 0 0 0 1px @dark-bc-btn-border-focused-glow;
        }
    }
}


/* Tables */

.table, table {
    th {
        font-weight: @font-weight-semibold;
    }
    td {
        border-top: 1px solid transparent;
    }
    tbody th {
        border-top: 1px solid transparent;
    }
    .right {
        text-align: right;
    }
}

.table-striped tbody {
    tr:nth-child(odd) td,
    tr:nth-child(odd) th {
        background-color: @bc-panel-bg-alt;

        .dark & {
            background-color: @dark-bc-panel-bg-alt;
        }
    }
    tr:nth-child(even) td,
    tr:nth-child(even) th {
        background-color: @bc-panel-bg; // turn off bootstrap hover highlight

        .dark & {
            background-color: @dark-bc-panel-bg;
        }
    }
}
.row-highlight tbody {
    tr:hover td,
    tr:hover th {
        background-color: @bc-bg-highlight;
        color: @bc-menu-text;

        .dark & {
            background-color: @dark-bc-bg-highlight;
            color: @dark-bc-menu-text;
        }
    }
}

/* Emphasis */

strong {
    font-weight: @font-weight-semibold;
}

/* Type */

code {
    color: @bc-text;
    background-color: transparent;

    .dark & {
        color: @dark-bc-text;
    }
}

label {
    font-size: @label-font-size;
}

label.inline {
    display: inline;
}

/* Overriding Bootstrap's bold properties */

h1,
h2,
h3,
h4,
h5,
h6,
b,
strong,
dt,
.label {
    color: @bc-text;
    font-weight: @font-weight-semibold;

    .dark & {
        color: @dark-bc-text;
    }
}

.alert-message a,
.form-stacked label {
    font-weight: @font-weight-semibold;
}

.alert {
    text-shadow: none;
    background-color: @bc-warning-bg;
    border: none;

    .dark & {
        background: @dark-bc-warning-bg;
        border-radius: 2px;
        color: @dark-bc-warning-text;
    }
}

.alert.alert-warning {
    text-shadow: none;
    background-color: @bc-warning-bg;
    border: none;

    .dark & {
        background: @dark-bc-warning-bg-low;
        border-radius: 2px;
        color: @dark-bc-warning-text-low;
    }
}

.alert h4 {
    // Specified for the h4 to prevent conflicts of changing @headingsColor
    color: @bc-warning-bg;

    .dark & {
        color: @dark-bc-text;
    }
}

input[type="radio"],
input[type="checkbox"] {
    margin: 0 5px 0 0;
}

input[type="checkbox"] {
    height: 13px;
    width: 13px;
    vertical-align: middle;
    border: 1px solid @bc-btn-border;
    border-radius: @bc-border-radius;
    background-color: @bc-btn-bg;
    -webkit-appearance: none;
    box-shadow: inset 0 1px 0 @bc-highlight;

    .dark & {
        border: 1px solid @dark-bc-btn-border;
        background-color: @dark-bc-btn-bg;
        box-shadow: inset 0 1px 0 @dark-bc-highlight;
    }
}

input[type="checkbox"]:active:not(:disabled) {
    background-color: @bc-btn-bg-down;
    box-shadow: inset 0 1px 0 @bc-shadow-small;

    .dark & {
        background-color: @dark-bc-btn-bg-down;
        box-shadow: inset 0 1px 0 @dark-bc-shadow-small;
    }
}

select:focus,
input[type="checkbox"]:focus {
    outline:none;
    border: 1px solid @bc-btn-border-focused;
    box-shadow: 0 0 0 1px @bc-btn-border-focused-glow;

    .dark & {
        border: 1px solid @dark-bc-btn-border-focused;
        box-shadow: 0 0 0 1px @dark-bc-btn-border-focused-glow;
    }
}

select {
    background: @bc-btn-bg url("images/select-triangles.svg") no-repeat right 7px center;
    border: 1px solid @bc-btn-border;
    border-radius: @bc-border-radius;
    box-shadow: inset 0 1px @bc-highlight;
    color: @bc-text;
    line-height: 1.3;
    position: relative;
    -webkit-appearance: none;

    &:active {
        background-color: @bc-btn-bg-down;
        box-shadow: inset 0 1px 0 @bc-shadow-small;

        .dark & {
            background-color: @dark-bc-btn-bg-down;
            box-shadow: inset 0 1px 0 @dark-bc-shadow-small;
        }
    }

    > option { // Windows (but not Mac) lets you style the dropdown items
        background-color: @bc-menu-bg;
        color: @bc-menu-text;

        .dark & {
            background: @dark-bc-menu-bg;
            color: @dark-bc-menu-text;
        }
    }

    .dark & {
        background-color: @dark-bc-btn-bg;
        border: 1px solid @dark-bc-btn-border;
        box-shadow: inset 0 1px @dark-bc-highlight;
        color: @dark-bc-text;
    }
}

input[type="checkbox"]:checked:before {
    font-weight: bold;
    color: @bc-text;
    content: '\2713';
    -webkit-margin-start: 0;
    position: relative;
    left: 2px;
    top: -7px;
    font-size: 16px;

    .dark & {
        color: @dark-bc-text;
    }
}

code {
    border: none;
}


.close {
    color: @bc-text;
    text-shadow: none;
    opacity: 0.7;
    filter: alpha(opacity=70);

    .dark & {
        color: @dark-bc-text;
    }
}

.close:hover {
    color: @bc-text;
    opacity: 1;
    filter: alpha(opacity=100);

    .dark & {
        color: @dark-bc-text;
    }
}

.dropdown-menu {
    background-color: @bc-menu-bg;
    color: @bc-menu-text;

    .dark & {
        background-color: @dark-bc-menu-bg;
        color: @dark-bc-menu-text;
    }

    .divider {
        background-color: @bc-menu-separator;
        border: none;

        .dark & {
            background-color: @dark-bc-menu-separator;
        }
    }
}

.form-horizontal {
    .controls {
        margin-left: 170px;

        input[type='checkbox'] {
             margin-top: 8px;
        }
     }
 }<|MERGE_RESOLUTION|>--- conflicted
+++ resolved
@@ -709,7 +709,6 @@
     }
 }
 
-<<<<<<< HEAD
 .emmet-css-code-hint {
   visibility: hidden;
 }
@@ -726,7 +725,7 @@
   .dark& {
     color: @dark-css-codehint-icon !important;
   }
-=======
+
 .emmet-code-hint {
     position: absolute;
     font-size: 0.5em;
@@ -737,7 +736,6 @@
     .dark& {
         color: #146a41 !important;
     }
->>>>>>> 63d26623
 }
 
 #codehint-desc {

/*
 * GNU AGPL-3.0 License
 *
 * Copyright (c) 2021 - present core.ai . All rights reserved.
 * Original work Copyright (c) 2024 [cmgddd](https://github.com/cmgddd/Brackets-css-color-preview). All rights reserved.
 *
 * This program is free software: you can redistribute it and/or modify it
 * under the terms of the GNU Affero General Public License as published by
 * the Free Software Foundation, either version 3 of the License, or
 * (at your option) any later version.
 *
 * This program is distributed in the hope that it will be useful, but WITHOUT
 * ANY WARRANTY; without even the implied warranty of MERCHANTABILITY or
 * FITNESS FOR A PARTICULAR PURPOSE. See the GNU Affero General Public License
 * for more details.
 *
 * You should have received a copy of the GNU Affero General Public License
 * along with this program. If not, see https://opensource.org/licenses/AGPL-3.0.
 *
 */


/* Displays a color preview in the gutter for any file containing color values */
/* Styles on `styles/brackets.less` file */

define(function (require, exports, module) {

    // Brackets modules.
    const _                 = require("thirdparty/lodash"),
        EditorManager       = require('editor/EditorManager'),
        ColorUtils          = require('utils/ColorUtils'),
        AppInit             = require("utils/AppInit"),
        Editor              = require("editor/Editor").Editor,
        PreferencesManager  = require("preferences/PreferencesManager"),
        MainViewManager     = require("view/MainViewManager"),
        Commands            = require("command/Commands"),
        CommandManager      = require("command/CommandManager"),
        Strings             = require("strings");

    // Extension variables.
    const COLOR_REGEX       = ColorUtils.COLOR_REGEX,    // used to match color
        GUTTER_NAME          = "CodeMirror-colorGutter",
        COLOR_PREVIEW_GUTTER_PRIORITY = 200,
        COLOR_LANGUAGES= ["css", "scss", "less", "sass", "stylus", "html", "svg", "jsx", "tsx",
            "php", "ejs", "erb_html", "pug"];


    // For preferences settings, to toggle this feature on/off
    const PREFERENCES_CSS_COLOR_PREVIEW = "CSSColorPreview";
    let enabled = true; // by default:- on

    PreferencesManager.definePreference(PREFERENCES_CSS_COLOR_PREVIEW, "boolean", enabled, {
        description: Strings.DESCRIPTION_CSS_COLOR_PREVIEW
    });


    /**
     * Gets all the colors that are to be displayed
     *
     * Makes sure that the feature is enabled and editor is active, if yes:
     * Calls showGutter function to display the color marks on the gutter
     */
    function showColorMarks() {
        if (!enabled) {
            return;
        }

        const editor = EditorManager.getActiveEditor();
        if (editor) {
            showGutters(editor, _getAllColorsAndLineNums(editor));
        }
    }


    /**
     * To add the color marks on the gutter of all the active editors
     * This function is called when the user toggles the
     * CssColorPreview preference and set it to true
     */
    function addColorMarksToAllEditors() {
        const allActiveEditors = MainViewManager.getAllViewedEditors();

        allActiveEditors.forEach((activeEditor) => {
            const currEditor = activeEditor.editor;
            if(currEditor) {
                const aColors = _getAllColorsAndLineNums(currEditor);
                showGutters(currEditor, aColors);
            }
        });
    }

    /**
     * To move the cursor to the color text and display the color quick edit
     * @param {Editor} editor the codemirror instance
     * @param {Number} lineNumber the line number that is clicked
     * @param {string} colorValue the color value clicked
     */
    function _colorIconClicked(editor, lineNumber, colorValue) {
        const lineText = editor.getLine(lineNumber);
        const colorIndex = lineText.indexOf(colorValue);
        const currentPos = editor.getCursorPos(false, "start");
        if(!(currentPos.line === lineNumber && currentPos.ch === colorIndex)) {
            editor.setCursorPos(lineNumber, colorIndex);
            editor.focus();
        }

        // Added a 50ms delay with setTimeout to make sure the quick edit menu toggles correctly.
        // Without it, closing the menu trigger text selection, reopening the menu.
        setTimeout(() => {
            CommandManager.execute(Commands.TOGGLE_QUICK_EDIT);
        }, 50);
    }

    /**
     * To display the color marks on the gutter
     *
     * @param {activeEditor} editor
     * @param {Array.<object>} _results An array of objects which stores
     *   all the line numbers and the colors to be displayed on that line.
     * @param {Boolean} update marks whether this function is called when some lines
     *  are updated or when the whole file is re-updated. Defaults to false.
     */
<<<<<<< HEAD
    function showGutters(editor, _results, update = false) {
=======
    function showGutters(editor, _results) {
        // TODO we should show the gutter in those languages only if a color is present in that file.
>>>>>>> 9f238b1b
        if (editor && enabled) {
            const cm = editor._codeMirror;
            // if the file is updated we don't need to clear the gutter
            // as it will clear all the existing markers.
            if(!update) {
                editor.clearGutter(GUTTER_NAME); // clear color markers
            }
            _addDummyGutterMarkerIfNotExist(editor, editor.getCursorPos().line);

            // Only add markers if enabled
            if (enabled) {
                cm.colorGutters = _.sortBy(_results, "lineNumber");

                cm.colorGutters.forEach(function (obj) {
                    let $marker;
                    if (obj.colorValues.length === 1) {
                        // Single color preview
                        $marker = $("<i>")
                            .addClass("ico-cssColorPreview")
                            .css('background-color', obj.colorValues[0]);

                        editor.setGutterMarker(obj.lineNumber, GUTTER_NAME, $marker[0]);
                        $marker.click((event)=>{
                            event.preventDefault();
                            event.stopPropagation();
                            _colorIconClicked(editor, obj.lineNumber, obj.colorValues[0]);
                        });
                    } else {
                        // Multiple colors preview
                        $marker = $("<div>").addClass("ico-multiple-cssColorPreview");

                        // Positions for up to 4 colors in grid
                        const positions = [
                            { top: 0, left: 0 },
                            { top: 0, right: 0 },
                            { bottom: 0, right: 0 },
                            { bottom: 0, left: 0 }
                        ];

                        obj.colorValues.forEach((color, index) => {
                            if (index < 4) {
                                const $colorBox = $("<div>")
                                    .addClass("color-box")
                                    .css({
                                        'background-color': color,
                                        ...positions[index]
                                    });
                                $colorBox.click((event)=>{
                                    event.preventDefault();
                                    event.stopPropagation();
                                    _colorIconClicked(editor, obj.lineNumber, color);
                                });
                                $marker.append($colorBox);
                            }
                        });

                        editor.setGutterMarker(obj.lineNumber, GUTTER_NAME, $marker[0]);
                    }
                });
            }

        }
    }

    function _addDummyGutterMarkerIfNotExist(editor, line) {
        let marker = editor.getGutterMarker(line, GUTTER_NAME);
        if(!marker){
            let $marker = $('<div>')
                .addClass(GUTTER_NAME);
            editor.setGutterMarker(line, GUTTER_NAME, $marker[0]);
        }
    }

    function _cursorActivity(_evt, editor){
        // this is to prevent a gutter gap in the active line if there is no color on this line.
        _addDummyGutterMarkerIfNotExist(editor, editor.getCursorPos().line);
    }

    /**
     * Register all the required handlers
     */
    function registerHandlers() {
        // Remove previous listeners to avoid multiple binding issue
        EditorManager.off("activeEditorChange", onChanged);

        // Add listener for all editor changes
        EditorManager.on("activeEditorChange", function (event, newEditor, oldEditor) {
            if (newEditor && newEditor.isGutterActive(GUTTER_NAME)) {
                newEditor.off("cursorActivity.colorPreview");
                newEditor.on("cursorActivity.colorPreview", _cursorActivity);
                // Unbind the previous editor's change event if it exists
                if (oldEditor) {
                    const oldCM = oldEditor._codeMirror;
                    if (oldCM) {
                        oldCM.off("change", onChanged);
                    }
                }

                // Bind change event to the new editor
                const cm = newEditor._codeMirror;
                if (cm) {
                    cm.on("change", onChanged);
                }

                showColorMarks();
                _cursorActivity(null, newEditor);
            }
        });

        // Handle the currently active editor at initialization
        const activeEditor = EditorManager.getActiveEditor();
        if (activeEditor) {
            const cm = activeEditor._codeMirror;
            if (cm) {
                cm.on("change", onChanged);
            }
            showColorMarks();
        }

    }

    /**
     * Checks for preference changes, to enable/disable the feature
     */
    function preferenceChanged() {
        const value = PreferencesManager.get(PREFERENCES_CSS_COLOR_PREVIEW);
        enabled = value;
        if (!value) {
            Editor.unregisterGutter(GUTTER_NAME);
        } else {
            Editor.registerGutter(GUTTER_NAME, COLOR_PREVIEW_GUTTER_PRIORITY, COLOR_LANGUAGES);
            // to dynamically add color to all active editors
            addColorMarksToAllEditors();
        }
    }

    /**
     * Detects valid colors in a given line of text
     *
     * @param {Editor} editor - The editor instance
     * @param {number} lineNumber - The line number to check
     * @return {Array<{color: string, index: number}>} An array of valid color values with their indices
     */
    function detectValidColorsInLine(editor, lineNumber) {
        const lineText = editor.getLine(lineNumber);
        const valueRegex = /:[^;]*;/g;
        const validColors = [];

        // Find all property value sections in the line
        const lineMatches = [...lineText.matchAll(valueRegex)];

        for (const lineMatch of lineMatches) {
            // Find colors within each property value
            const colorMatches = [...lineMatch[0].matchAll(COLOR_REGEX)];

            colorMatches.forEach(colorMatch => {
                const colorIndex = lineMatch.index + colorMatch.index;

                // Check if the color is within a comment
                const token = editor.getToken({ line: lineNumber, ch: colorIndex }, true);

                // If the token is not a comment, add the color
                if (token.type !== "comment") {
                    validColors.push({
                        color: colorMatch[0],
                        index: colorIndex
                    });
                }
            });
        }

        // Return up to 4 colors
        return validColors.slice(0, 4).map(item => item.color);
    }

    /**
     * Responsible to get all the colors and their respective line numbers.
     *
     * @param {Editor} editor
     * @return {Array.<Object>} an array of objects with all the line nos and,
     *  the colors to be added on those lines
     */
    function _getAllColorsAndLineNums(editor) {
        const nLen = editor.lineCount();
        const aColors = [];

        // Match colors and push into an array
        for (let i = 0; i < nLen; i++) {
            const colors = detectValidColorsInLine(editor, i);

            // If valid colors found, add to the results
            if (colors.length > 0) {
                aColors.push({
                    lineNumber: i,
                    colorValues: colors
                });
            }
        }

        return aColors;
    }


    /**
     * Responsible to update the color marks only on the modified lines
     *
     * @param {Editor} editor the editor instance
     * @param {Number} fromLineNumber modification start from line number
     * @param {Number} toLineNumber modification upto line number
     * @return {Array.<Object>} an array of objects with all the line nos and,
     *  the colors to be added on those lines
     */
    function updateColorMarks(editor, fromLineNumber, toLineNumber) {
        const aColors = [];

        // Match colors and push into an array for modified lines
        for (let i = fromLineNumber; i <= toLineNumber; i++) {
            const colors = detectValidColorsInLine(editor, i);

            // If no valid colors, clear the gutter marker
            if (colors.length === 0) {
                editor.setGutterMarker(i, GUTTER_NAME, "");
            } else {
                aColors.push({
                    lineNumber: i,
                    colorValues: colors
                });
            }
        }

        return aColors;
    }


    /**
     * Function that gets triggered when any change occurs on the editor
     *
     * @param {Editor} instance the codemirror instance
     * @param {Object} changeObj an object that has properties regarding the line changed and type of change
     */
    function onChanged(instance, changeObj) {

        const editor = EditorManager.getActiveEditor();

        // for insertion and deletion, update the changed lines
        if(changeObj.origin === '+input' || changeObj.origin === '+delete') {
            // make sure that the required properties exist and in the form they are expected to be
            if(changeObj.from.line && changeObj.to.line && changeObj.from.line <= changeObj.to.line) {
                const aColors = updateColorMarks(editor, changeObj.from.line, changeObj.to.line);
                showGutters(editor, aColors, true);
            } else {
                showColorMarks();
            }

        } else { // for any complex operation like, cut, paste etc, we re-update the whole file
            showColorMarks();
        }

    }

    // init after appReady
    AppInit.appReady(function () {
        PreferencesManager.on("change", PREFERENCES_CSS_COLOR_PREVIEW, preferenceChanged);
        preferenceChanged();
        registerHandlers();
    });
});
<|MERGE_RESOLUTION|>--- conflicted
+++ resolved
@@ -120,12 +120,7 @@
      * @param {Boolean} update marks whether this function is called when some lines
      *  are updated or when the whole file is re-updated. Defaults to false.
      */
-<<<<<<< HEAD
     function showGutters(editor, _results, update = false) {
-=======
-    function showGutters(editor, _results) {
-        // TODO we should show the gutter in those languages only if a color is present in that file.
->>>>>>> 9f238b1b
         if (editor && enabled) {
             const cm = editor._codeMirror;
             // if the file is updated we don't need to clear the gutter

/*
 * Copyright (c) 2012 Adobe Systems Incorporated. All rights reserved.
 *  
 * Permission is hereby granted, free of charge, to any person obtaining a
 * copy of this software and associated documentation files (the "Software"), 
 * to deal in the Software without restriction, including without limitation 
 * the rights to use, copy, modify, merge, publish, distribute, sublicense, 
 * and/or sell copies of the Software, and to permit persons to whom the 
 * Software is furnished to do so, subject to the following conditions:
 *  
 * The above copyright notice and this permission notice shall be included in
 * all copies or substantial portions of the Software.
 *  
 * THE SOFTWARE IS PROVIDED "AS IS", WITHOUT WARRANTY OF ANY KIND, EXPRESS OR
 * IMPLIED, INCLUDING BUT NOT LIMITED TO THE WARRANTIES OF MERCHANTABILITY, 
 * FITNESS FOR A PARTICULAR PURPOSE AND NONINFRINGEMENT. IN NO EVENT SHALL THE
 * AUTHORS OR COPYRIGHT HOLDERS BE LIABLE FOR ANY CLAIM, DAMAGES OR OTHER 
 * LIABILITY, WHETHER IN AN ACTION OF CONTRACT, TORT OR OTHERWISE, ARISING 
 * FROM, OUT OF OR IN CONNECTION WITH THE SOFTWARE OR THE USE OR OTHER 
 * DEALINGS IN THE SOFTWARE.
 * 
 */

/*jslint vars: true, plusplus: true, devel: true, nomen: true, regexp: true, indent: 4, maxerr: 50 */
/*global define, $, window, Mustache */

/*
 * Adds a "find in files" command to allow the user to find all occurrences of a string in all files in
 * the project.
 * 
 * The keyboard shortcut is Cmd(Ctrl)-Shift-F.
 *
 * FUTURE:
 *  - Proper UI for both dialog and results
 *  - Refactor dialog class and share with Quick File Open
 *  - Search files in working set that are *not* in the project
 *  - Handle matches that span multiple lines
 *  - Refactor UI from functionality to enable unit testing
 */


define(function (require, exports, module) {
    "use strict";
    
    var Async                 = require("utils/Async"),
        Resizer               = require("utils/Resizer"),
        CommandManager        = require("command/CommandManager"),
        Commands              = require("command/Commands"),
        Strings               = require("strings"),
        StringUtils           = require("utils/StringUtils"),
        ProjectManager        = require("project/ProjectManager"),
        DocumentModule        = require("document/Document"),
        DocumentManager       = require("document/DocumentManager"),
        EditorManager         = require("editor/EditorManager"),
        FileUtils             = require("file/FileUtils"),
        FileViewController    = require("project/FileViewController"),
        InMemoryFile          = require("filesystem/InMemoryFile"),
        PanelManager          = require("view/PanelManager"),
        KeyEvent              = require("utils/KeyEvent"),
        AppInit               = require("utils/AppInit"),
        CollectionUtils       = require("utils/CollectionUtils"),
        StatusBar             = require("widgets/StatusBar"),
        ModalBar              = require("widgets/ModalBar").ModalBar;
    
    var searchDialogTemplate  = require("text!htmlContent/search-dialog.html"),
        searchPanelTemplate   = require("text!htmlContent/search-panel.html"),
        searchSummaryTemplate = require("text!htmlContent/search-summary.html"),
        searchResultsTemplate = require("text!htmlContent/search-results.html");
    
    /** @cost Constants used to define the maximum results show per page and found in a single file */
<<<<<<< HEAD
    var RESULTS_PER_PAGE = 1000,
        FIND_IN_FILE_MAX = 3000;
=======
    var RESULTS_PER_PAGE = 100,
        FIND_IN_FILE_MAX = 300,
        UPDATE_TIMEOUT   = 400;
>>>>>>> 0e35b37b
    
    /**
     * Map of all the last search results
     * @type {Object.<fullPath: string, {matches: Array.<Object>, collapsed: boolean}>}
     */
    var searchResults = {};
    
    /** @type {Panel} Bottom panel holding the search results. Initialized in htmlReady() */
    var searchResultsPanel;
    
    /** @type {number} The index of the first result that is displayed */
    var currentStart = 0;
    
    /** @type {string} The current search query */
    var currentQuery = "";
    
    /** @type {RegExp} The current search query regular expression */
    var currentQueryExpr = null;
    
    /** @type {Array.<FileEntry>} An array of the files where it should look or null/empty to search the entire project */
    var currentScope = null;
    
    /** @type {boolean} True if the matches in a file reached FIND_IN_FILE_MAX */
    var maxHitsFoundInFile = false;
    
    /** @type {string} The setTimeout id, used to clear it if required */
    var timeoutID = null;
    
    /** @type {$.Element} jQuery elements used in the search results */
    var $searchResults,
        $searchSummary,
        $searchContent,
        $selectedRow;
        
    /**
     * @private
     * Returns a regular expression from the given query and shows an error in the modal-bar if it was invalid
     * @param {string} query  The query from the modal-bar input
     * @return {RegExp}
     */
    function _getQueryRegExp(query) {
        // Clear any pending RegEx error message
        $(".modal-bar .message").css("display", "inline-block");
        $(".modal-bar .error").css("display", "none");

        // If query is a regular expression, use it directly
        var isRE = query.match(/^\/(.*)\/(g|i)*$/);
        if (isRE) {
            // Make sure the 'g' flag is set
            var flags = isRE[2] || "g";
            if (flags.search("g") === -1) {
                flags += "g";
            }
            try {
                return new RegExp(isRE[1], flags);
            } catch (e) {
                $(".modal-bar .message").css("display", "none");
                $(".modal-bar .error")
                    .css("display", "inline-block")
                    .html("<div class='alert' style='margin-bottom: 0'>" + e.message + "</div>");
                return null;
            }
        }

        // Query is a string. Turn it into a case-insensitive regexp
        
        // Escape regex special chars
        query = StringUtils.regexEscape(query);
        return new RegExp(query, "gi");
    }
    
    /**
     * @private
     * Returns label text to indicate the search scope. Already HTML-escaped.
     * @param {?Entry} scope
     */
    function _labelForScope(scope) {
        var projName = ProjectManager.getProjectRoot().name;
        if (scope) {
            return StringUtils.format(
                Strings.FIND_IN_FILES_SCOPED,
                StringUtils.breakableUrl(
                    ProjectManager.makeProjectRelativeIfPossible(scope.fullPath)
                )
            );
        } else {
            return Strings.FIND_IN_FILES_NO_SCOPE;
        }
    }
    
    
    // This dialog class was mostly copied from QuickOpen. We should have a common dialog
    // class that everyone can use.
    
    /**
     * FindInFilesDialog class
     * @constructor
     */
    function FindInFilesDialog() {
        this.closed = false;
        this.result = null; // $.Deferred
    }

    /**
     * Closes the search dialog and resolves the promise that showDialog returned
     */
    FindInFilesDialog.prototype._close = function (value) {
        if (this.closed) {
            return;
        }
        
        this.closed = true;
        this.modalBar.close();
        EditorManager.focusEditor();
        this.result.resolve(value);
    };
    
    /**
     * Shows the search dialog
     * @param {string=} initialString  Default text to prepopulate the search field with
     * @param {Entry=} scope  Search scope, or null to search whole project
     * @returns {$.Promise} that is resolved with the string to search for
     */
    FindInFilesDialog.prototype.showDialog = function (initialString, scope) {
        // Note the prefix label is a simple "Find:" - the "in ..." part comes after the text field
        var templateVars = {
                value: initialString || "",
                label: _labelForScope(scope)
            },
            dialogHTML = Mustache.render(searchDialogTemplate, $.extend(templateVars, Strings)),
            that       = this;
        
        this.result      = new $.Deferred();
        this.modalBar    = new ModalBar(dialogHTML, false);
        var $searchField = $("input#searchInput");
        
        $searchField.get(0).select();
        $searchField
            .bind("keydown", function (event) {
                if (event.keyCode === KeyEvent.DOM_VK_RETURN || event.keyCode === KeyEvent.DOM_VK_ESCAPE) {  // Enter/Return key or Esc key
                    event.stopPropagation();
                    event.preventDefault();
                    
                    var query = $searchField.val();
                    
                    if (event.keyCode === KeyEvent.DOM_VK_ESCAPE) {
                        query = null;
                    }
                    
                    that._close(query);
                }
            })
            .bind("input", function (event) {
                // Check the query expression on every input event. This way the user is alerted
                // to any RegEx syntax errors immediately.
                _getQueryRegExp($searchField.val());
            })
            .blur(function () {
                that._close(null);
            })
            .focus();
        
        return this.result.promise();
    };
    
    
    /**
     * @private
     * Hides the Search Results Panel
     */
    function _hideSearchResults() {
        if (searchResultsPanel.isVisible()) {
            searchResultsPanel.hide();
            $(DocumentModule).off(".findInFiles");
        }
    }
    
    
    /**
     * @private
     * Searches through the contents an returns an array of matches
     * @param {string} contents
     * @param {RegExp} queryExpr
     * @return {Array.<{start: {line:number,ch:number}, end: {line:number,ch:number}, line: string}>}
     */
    function _getSearchMatches(contents, queryExpr) {
        // Quick exit if not found
        if (contents.search(queryExpr) === -1) {
            return null;
        }
        
        var match, lineNum, line, ch, matchLength,
            lines   = StringUtils.getLines(contents),
            matches = [];
        
        while ((match = queryExpr.exec(contents)) !== null) {
            lineNum     = StringUtils.offsetToLineNum(lines, match.index);
            line        = lines[lineNum];
            ch          = match.index - contents.lastIndexOf("\n", match.index) - 1;  // 0-based index
            matchLength = match[0].length;
            
            // Don't store more than 200 chars per line
            line = line.substr(0, Math.min(200, line.length));
            
            matches.push({
                start: {line: lineNum, ch: ch},
                end:   {line: lineNum, ch: ch + matchLength},
                line:  line
            });

            // We have the max hits in just this 1 file. Stop searching this file.
            // This fixed issue #1829 where code hangs on too many hits.
            if (matches.length >= FIND_IN_FILE_MAX) {
                queryExpr.lastIndex = 0;
                maxHitsFoundInFile = true;
                break;
            }
        }

        return matches;
    }
    
    /**
     * @private
     * Searches and stores the match results for the given file, if there are matches
     * @param {string} fullPath
     * @param {string} contents
     * @param {RegExp} queryExpr
     */
    function _addSearchMatches(fullPath, contents, queryExpr) {
        var matches = _getSearchMatches(contents, queryExpr);
        
        if (matches && matches.length) {
            searchResults[fullPath] = {
                matches:   matches,
                collapsed: false
            };
        }
    }
    
    /**
     * @private
     * Count the total number of matches and files
     * @return {{files: number, matches: number}}
     */
    function _countFilesMatches() {
        var numFiles = 0, numMatches = 0;
        CollectionUtils.forEach(searchResults, function (item) {
            numFiles++;
            numMatches += item.matches.length;
        });

        return {files: numFiles, matches: numMatches};
    }
    
    /**
     * @private
     * Returns the last possible current start based on the given number of matches
     * @param {number} numMatches
     * @return {number}
     */
    function _getLastCurrentStart(numMatches) {
        return Math.floor((numMatches - 1) / RESULTS_PER_PAGE) * RESULTS_PER_PAGE;
    }
    
    
    /**
     * @private
     * Shows the results in a table and adds the necessary event listeners
     */
    function _showSearchResults() {
        if (!$.isEmptyObject(searchResults)) {
            var count = _countFilesMatches();
            
            // Show result summary in header
            var numMatchesStr = "";
            if (maxHitsFoundInFile) {
                numMatchesStr = Strings.FIND_IN_FILES_MORE_THAN;
            }
            numMatchesStr += String(count.matches);

            // This text contains some formatting, so all the strings are assumed to be already escaped
            var summary = StringUtils.format(
                Strings.FIND_IN_FILES_TITLE_PART3,
                numMatchesStr,
                (count.matches > 1) ? Strings.FIND_IN_FILES_MATCHES : Strings.FIND_IN_FILES_MATCH,
                count.files,
                (count.files > 1 ? Strings.FIND_IN_FILES_FILES : Strings.FIND_IN_FILES_FILE)
            );
            
            // The last result index displayed
            var last = Math.min(currentStart + RESULTS_PER_PAGE, count.matches);
            
            // Insert the search summary
            $searchSummary.html(Mustache.render(searchSummaryTemplate, {
                query:    currentQuery,
                scope:    currentScope ? "&nbsp;" + _labelForScope(currentScope) + "&nbsp;" : "",
                summary:  summary,
                hasPages: count.matches > RESULTS_PER_PAGE,
                results:  StringUtils.format(Strings.FIND_IN_FILES_PAGING, currentStart + 1, last),
                hasPrev:  currentStart > 0,
                hasNext:  last < count.matches,
                Strings:  Strings
            }));
            
            // Create the results template search list
            var searchItems, match, i,
                searchList     = [],
                matchesCounter = 0,
                showMatches    = false;
            
            CollectionUtils.some(searchResults, function (item, fullPath) {
                showMatches = true;
                
                // Since the amount of matches on this item plus the amount of matches we skipped until
                // now is still smaller than the first match that we want to display, skip these.
                if (matchesCounter + item.matches.length < currentStart) {
                    matchesCounter += item.matches.length;
                    showMatches = false;
                
                // If we still haven't skipped enough items to get to the first match, but adding the
                // item matches to the skipped ones is greater the the first match we want to display,
                // then we can display the matches from this item skipping the first ones
                } else if (matchesCounter < currentStart) {
                    i = currentStart - matchesCounter;
                    matchesCounter = currentStart;
                
                // If we already skipped enough matches to get to the first match to display, we can start
                // displaying from the first match of this item
                } else if (matchesCounter < last) {
                    i = 0;
                
                // We can't display more items by now. Break the loop
                } else {
                    return true;
                }
                
                if (showMatches && i < item.matches.length) {
                    // Add a row for each match in the file
                    searchItems = [];
                    
                    // Add matches until we get to the last match of this item, or filling the page
                    while (i < item.matches.length && matchesCounter < last) {
                        match = item.matches[i];
                        searchItems.push({
                            file:      searchList.length,
                            item:      searchItems.length,
                            line:      match.start.line + 1,
                            pre:       match.line.substr(0, match.start.ch),
                            highlight: match.line.substring(match.start.ch, match.end.ch),
                            post:      match.line.substr(match.end.ch),
                            start:     match.start,
                            end:       match.end
                        });
                        matchesCounter++;
                        i++;
                    }
                                                            
                    // Add a row for each file
                    var relativePath = FileUtils.getDirectoryPath(ProjectManager.makeProjectRelativeIfPossible(fullPath)),
                        directoryPath = FileUtils.getDirectoryPath(relativePath),
                        displayFileName = StringUtils.format(
                            Strings.FIND_IN_FILES_FILE_PATH,
                            StringUtils.breakableUrl(FileUtils.getBaseName(fullPath)),
                            StringUtils.breakableUrl(directoryPath),
                            directoryPath ? "&mdash;" : ""
                        );

                    searchList.push({
                        file:     searchList.length,
                        filename: displayFileName,
                        fullPath: fullPath,
                        items:    searchItems
                    });
                }
            });
            
            // Add the listeners for close, prev and next
            $searchResults
                .off(".searchList")  // Remove the old events
                .one("click.searchList", ".close", function () {
                    _hideSearchResults();
                })
                // The link to go the first page
                .one("click.searchList", ".first-page:not(.disabled)", function () {
                    currentStart = 0;
                    _showSearchResults();
                })
                // The link to go the previous page
                .one("click.searchList", ".prev-page:not(.disabled)", function () {
                    currentStart -= RESULTS_PER_PAGE;
                    _showSearchResults();
                })
                // The link to go to the next page
                .one("click.searchList", ".next-page:not(.disabled)", function () {
                    currentStart += RESULTS_PER_PAGE;
                    _showSearchResults();
                })
                // The link to go to the last page
                .one("click.searchList", ".last-page:not(.disabled)", function () {
                    currentStart = _getLastCurrentStart(count.matches);
                    _showSearchResults();
                });
            
            // Insert the search results
            $searchContent
                .empty()
                .append(Mustache.render(searchResultsTemplate, {searchList: searchList}))
                .scrollTop(0)        // Otherwise scroll pos from previous contents is remembered
                .off(".searchList")  // Remove the old events
            
                // Add the click event listener directly on the table parent
                .on("click.searchList", function (e) {
                    var $row = $(e.target).closest("tr");
                    
                    if ($row.length) {
                        if ($selectedRow) {
                            $selectedRow.removeClass("selected");
                        }
                        $row.addClass("selected");
                        $selectedRow = $row;
                        
                        var searchItem = searchList[$row.data("file")],
                            fullPath   = searchItem.fullPath;
                        
                        // This is a file title row, expand/collapse on click
                        if ($row.hasClass("file-section")) {
                            // Clicking the file section header collapses/expands result rows for that file
                            $row.nextUntil(".file-section").toggle();
                            
                            var $triangle = $(".disclosure-triangle", $row);
                            $triangle.toggleClass("expanded").toggleClass("collapsed");
                            
                            searchResults[fullPath].collapsed = !searchResults[fullPath].collapsed;
                        
                        // This is a file row, show the result on click
                        } else {
                            // Grab the required item data
                            var item = searchItem.items[$row.data("item")];
                            
                            CommandManager.execute(Commands.FILE_OPEN, {fullPath: fullPath})
                                .done(function (doc) {
                                    // Opened document is now the current main editor
                                    EditorManager.getCurrentFullEditor().setSelection(item.start, item.end, true);
                                });
                        }
                    }
                })
                // Add the file to the working set on double click
                .on("dblclick.searchList", "tr:not(.file-section)", function (e) {
                    var item = searchList[$(this).data("file")];
                    FileViewController.addToWorkingSetAndSelect(item.fullPath);
                })
                // Restore the collapsed files
                .find(".file-section").each(function () {
                    var fullPath = searchList[$(this).data("file")].fullPath;
                    
                    if (searchResults[fullPath].collapsed) {
                        searchResults[fullPath].collapsed = false;
                        $(this).trigger("click");
                    }
                });
            
            if ($selectedRow) {
                $selectedRow.removeClass("selected");
                $selectedRow = null;
            }
            searchResultsPanel.show();
        
        } else {
            _hideSearchResults();
        }
    }



    /**
     * @private
     * Shows the search results and tries to restore the previous scroll and selection
     */
    function _restoreSearchResults() {
        if (searchResultsPanel.isVisible()) {
            var scrollTop  = $searchContent.scrollTop(),
                index      = $selectedRow ? $selectedRow.index() : null,
                numMatches = _countFilesMatches().matches;
            
            if (currentStart > numMatches) {
                currentStart = _getLastCurrentStart(numMatches);
            }
            _showSearchResults();
            
            $searchContent.scrollTop(scrollTop);
            if (index) {
                $selectedRow = $searchContent.find("tr:eq(" + index + ")");
                $selectedRow.addClass("selected");
            }
        }
    }

    /**
     * @private
     * Update the search results using the given list of changes fr the given document
     * @param {Document} doc  The Document that changed, should be the current one
     * @param {{from: {line:number,ch:number}, to: {line:number,ch:number}, text: string, next: change}} change
     *      A linked list as described in the Document constructor
     * @param {boolean} resultsChanged  True when the search results changed from a file change
     */
    function _updateSearchResults(doc, change, resultsChanged) {
        var i, diff, matches,
            fullPath = doc.file.fullPath,
            lines    = [],
            start    = 0,
            howMany  = 0;
            
        // There is no from or to positions, so the entire file changed, we must search all over again
        if (!change.from || !change.to) {
            _addSearchMatches(fullPath, doc.getText(), currentQueryExpr);
            resultsChanged = true;
        
        } else {
            // Get only the lines that changed
            for (i = 0; i < change.text.length; i++) {
                lines.push(doc.getLine(change.from.line + i));
            }
            
            // We need to know how many lines changed to update the rest of the lines
            if (change.from.line !== change.to.line) {
                diff = change.from.line - change.to.line;
            } else {
                diff = lines.length - 1;
            }
            
            if (searchResults[fullPath]) {
                // Search the last match before a replacement, the amount of matches deleted and update
                // the lines values for all the matches after the change
                searchResults[fullPath].matches.forEach(function (item) {
                    if (item.end.line < change.from.line) {
                        start++;
                    } else if (item.end.line <= change.to.line) {
                        howMany++;
                    } else {
                        item.start.line += diff;
                        item.end.line   += diff;
                    }
                });
                
                // Delete the lines that where deleted or replaced
                if (howMany > 0) {
                    searchResults[fullPath].matches.splice(start, howMany);
                }
                resultsChanged = true;
            }
            
            // Searches only over the lines that changed
            matches = _getSearchMatches(lines.join("\r\n"), currentQueryExpr);
            if (matches && matches.length) {
                // Updates the line numbers, since we only searched part of the file
                matches.forEach(function (value, key) {
                    matches[key].start.line += change.from.line;
                    matches[key].end.line   += change.from.line;
                });
                
                // If the file index exists, add the new matches to the file at the start index found before
                if (searchResults[fullPath]) {
                    Array.prototype.splice.apply(searchResults[fullPath].matches, [start, 0].concat(matches));
                // If not, add the matches to a new file index
                } else {
                    searchResults[fullPath] = {
                        matches:   matches,
                        collapsed: false
                    };
                }
                resultsChanged = true;
            }
            
            // All the matches where deleted, remove the file from the results
            if (searchResults[fullPath] && !searchResults[fullPath].matches.length) {
                delete searchResults[fullPath];
                resultsChanged = true;
            }
            
            // This is link to the next change object, so we need to keep searching
            if (change.next) {
                return _updateSearchResults(doc, change.next, resultsChanged);
            }
        }
        return resultsChanged;
    }

    /**
<<<<<<< HEAD
     * @param {!File} file File in question
     * @param {?Entry} scope Search scope, or null if whole project
=======
     * @private
     * @param {!FileInfo} fileInfo  File in question
     * @param {?Entry} scope  Search scope, or null if whole project
>>>>>>> 0e35b37b
     * @return {boolean}
     */
    function inScope(file, scope) {
        if (scope) {
            if (scope.isDirectory()) {
                // Dirs always have trailing slash, so we don't have to worry about being
                // a substring of another dir name
                return file.fullPath.indexOf(scope.fullPath) === 0;
            } else {
                return file.fullPath === scope.fullPath;
            }
        }
        return true;
    }

    /**
     * @private
     * Tries to update the search result on document changes
     * @param {$.Event} event
     * @param {Document} document
     * @param {{from: {line:number,ch:number}, to: {line:number,ch:number}, text: string, next: change}} change
     *      A linked list as described in the Document constructor
     */
    function _documentChangeHandler(event, document, change) {
        if (searchResultsPanel.isVisible() && _inScope(document.file, currentScope)) {
            var updateResults = _updateSearchResults(document, change, false);
            
            if (timeoutID) {
                window.clearTimeout(timeoutID);
                updateResults = true;
            }
            if (updateResults) {
                timeoutID = window.setTimeout(function () {
                    _restoreSearchResults();
                    timeoutID = null;
                }, UPDATE_TIMEOUT);
            }
        }
    }



    /**
     * @private
     * Displays a non-modal embedded dialog above the code mirror editor that allows the user to do
     * a find operation across all files in the project.
     * @param {?Entry} scope  Project file/subfolder to search within; else searches whole project.
     */
    function _doFindInFiles(scope) {
        if (scope instanceof InMemoryFile) {
            CommandManager.execute(Commands.FILE_OPEN, { fullPath: scope.fullPath }).done(function () {
                CommandManager.execute(Commands.EDIT_FIND);
            });
            return;
        }
        
        // Default to searching for the current selection
        var currentEditor = EditorManager.getActiveEditor(),
            initialString = currentEditor && currentEditor.getSelectedText(),
            dialog        = new FindInFilesDialog();

        searchResults      = {};
        currentStart       = 0;
        currentQuery       = "";
        currentQueryExpr   = null;
        currentScope       = scope;
        maxHitsFoundInFile = false;
                            
        dialog.showDialog(initialString, scope)
            .done(function (query) {
                if (query) {
                    currentQuery     = query;
                    currentQueryExpr = _getQueryRegExp(query);
                    
                    if (!currentQueryExpr) {
                        return;
                    }
                    StatusBar.showBusyIndicator(true);
                    var fileList = ProjectManager.getFileSystem().getFileList();
                    Async.doInParallel(fileList, function (file) {
                        var result = new $.Deferred();
                        
                        if (!inScope(file, scope)) {
                            result.resolve();
                        } else {
                            // Search one file
                            file.readAsText()
                                .done(function (contents) {
                                    _addSearchMatches(file.fullPath, contents, queryExpr);
                                    result.resolve();
<<<<<<< HEAD
=======
                                } else {
                                    // Search one file
                                    DocumentManager.getDocumentForPath(fileInfo.fullPath)
                                        .done(function (doc) {
                                            _addSearchMatches(fileInfo.fullPath, doc.getText(), currentQueryExpr);
                                            result.resolve();
                                        })
                                        .fail(function (error) {
                                            // Error reading this file. This is most likely because the file isn't a text file.
                                            // Resolve here so we move on to the next file.
                                            result.resolve();
                                        });
                                }
                                return result.promise();
                            })
                                .done(function () {
                                    // Done searching all files: show results
                                    _showSearchResults();
                                    StatusBar.hideBusyIndicator();
                                    $(DocumentModule).on("documentChange.findInFiles", _documentChangeHandler);
>>>>>>> 0e35b37b
                                })
                                .fail(function (err) {
                                    // Error reading this file. This is most likely because the file isn't a text file.
                                    // Resolve here so we move on to the next file.
                                    result.resolve();
                                });
                        }
                        return result.promise();
                    })
                        .done(function () {
                            // Done searching all files: show results
                            _showSearchResults();
                            StatusBar.hideBusyIndicator();
                        })
                        .fail(function () {
                            console.log("find in files failed.");
                            StatusBar.hideBusyIndicator();
                        });
                }
            });
    }
    
    /**
     * @private
     * Search within the file/subtree defined by the sidebar selection
     */
    function _doFindInSubtree() {
        var selectedEntry = ProjectManager.getSelectedItem();
        _doFindInFiles(selectedEntry);
    }
    
    
    /**
     * @private
     * Moves the search results from the previous path to the new one and updates the results list, if required
     * @param {$.Event} event
     * @param {string} oldName
     * @param {string} newName
     */
    function _fileNameChangeHandler(event, oldName, newName) {
        var resultsChanged = false;
        
        if (searchResultsPanel.isVisible()) {
            // Update the search results
            CollectionUtils.forEach(searchResults, function (item, fullPath) {
                if (fullPath.match(oldName)) {
                    searchResults[fullPath.replace(oldName, newName)] = item;
                    delete searchResults[fullPath];
                    resultsChanged = true;
                }
            });
            
            // Restore the results if needed
            if (resultsChanged) {
                _restoreSearchResults();
            }
        }
    }
    
    /**
     * @private
     * Deletes the results from the deleted file and updates the results list, if required
     * @param {$.Event} event
     * @param {string} path
     */
    function _pathDeletedHandler(event, path) {
<<<<<<< HEAD
        /* TODO: Handle path deleted
        var resultsChanged = false, numMatches;
=======
        var resultsChanged = false;
>>>>>>> 0e35b37b
        
        if (searchResultsPanel.isVisible()) {
            // Update the search results
            CollectionUtils.forEach(searchResults, function (item, fullPath) {
                if (FileUtils.isAffectedWhenRenaming(fullPath, path)) {
                    delete searchResults[fullPath];
                    resultsChanged = true;
                }
            });
            
            // Restore the results if needed
            if (resultsChanged) {
                _restoreSearchResults();
            }
        }
        */
    }
    
    
    
    // Initialize items dependent on HTML DOM
    AppInit.htmlReady(function () {
        var panelHtml = Mustache.render(searchPanelTemplate, Strings);
        searchResultsPanel = PanelManager.createBottomPanel("find-in-files.results", $(panelHtml));
        
        $searchResults = $("#search-results");
        $searchSummary = $searchResults.find(".title");
        $searchContent = $("#search-results .table-container");
    });
    
    // Initialize: register listeners
    $(DocumentManager).on("fileNameChange",    _fileNameChangeHandler);
    $(DocumentManager).on("pathDeleted",       _pathDeletedHandler);
    $(ProjectManager).on("beforeProjectClose", _hideSearchResults);
    
    // Initialize: command handlers
    CommandManager.register(Strings.CMD_FIND_IN_FILES,   Commands.EDIT_FIND_IN_FILES,   _doFindInFiles);
    CommandManager.register(Strings.CMD_FIND_IN_SUBTREE, Commands.EDIT_FIND_IN_SUBTREE, _doFindInSubtree);
});<|MERGE_RESOLUTION|>--- conflicted
+++ resolved
@@ -68,14 +68,10 @@
         searchResultsTemplate = require("text!htmlContent/search-results.html");
     
     /** @cost Constants used to define the maximum results show per page and found in a single file */
-<<<<<<< HEAD
+
     var RESULTS_PER_PAGE = 1000,
-        FIND_IN_FILE_MAX = 3000;
-=======
-    var RESULTS_PER_PAGE = 100,
-        FIND_IN_FILE_MAX = 300,
+        FIND_IN_FILE_MAX = 3000,
         UPDATE_TIMEOUT   = 400;
->>>>>>> 0e35b37b
     
     /**
      * Map of all the last search results
@@ -666,17 +662,12 @@
     }
 
     /**
-<<<<<<< HEAD
+     * @private
      * @param {!File} file File in question
      * @param {?Entry} scope Search scope, or null if whole project
-=======
-     * @private
-     * @param {!FileInfo} fileInfo  File in question
-     * @param {?Entry} scope  Search scope, or null if whole project
->>>>>>> 0e35b37b
      * @return {boolean}
      */
-    function inScope(file, scope) {
+    function _inScope(file, scope) {
         if (scope) {
             if (scope.isDirectory()) {
                 // Dirs always have trailing slash, so we don't have to worry about being
@@ -756,39 +747,16 @@
                     Async.doInParallel(fileList, function (file) {
                         var result = new $.Deferred();
                         
-                        if (!inScope(file, scope)) {
+                        if (!_inScope(file, scope)) {
                             result.resolve();
                         } else {
                             // Search one file
                             file.readAsText()
                                 .done(function (contents) {
-                                    _addSearchMatches(file.fullPath, contents, queryExpr);
+                                    _addSearchMatches(file.fullPath, contents, currentQueryExpr);
                                     result.resolve();
-<<<<<<< HEAD
-=======
-                                } else {
-                                    // Search one file
-                                    DocumentManager.getDocumentForPath(fileInfo.fullPath)
-                                        .done(function (doc) {
-                                            _addSearchMatches(fileInfo.fullPath, doc.getText(), currentQueryExpr);
-                                            result.resolve();
-                                        })
-                                        .fail(function (error) {
-                                            // Error reading this file. This is most likely because the file isn't a text file.
-                                            // Resolve here so we move on to the next file.
-                                            result.resolve();
-                                        });
-                                }
-                                return result.promise();
-                            })
-                                .done(function () {
-                                    // Done searching all files: show results
-                                    _showSearchResults();
-                                    StatusBar.hideBusyIndicator();
-                                    $(DocumentModule).on("documentChange.findInFiles", _documentChangeHandler);
->>>>>>> 0e35b37b
                                 })
-                                .fail(function (err) {
+                                .fail(function (error) {
                                     // Error reading this file. This is most likely because the file isn't a text file.
                                     // Resolve here so we move on to the next file.
                                     result.resolve();
@@ -800,6 +768,7 @@
                             // Done searching all files: show results
                             _showSearchResults();
                             StatusBar.hideBusyIndicator();
+                            $(DocumentModule).on("documentChange.findInFiles", _documentChangeHandler);
                         })
                         .fail(function () {
                             console.log("find in files failed.");
@@ -853,12 +822,8 @@
      * @param {string} path
      */
     function _pathDeletedHandler(event, path) {
-<<<<<<< HEAD
         /* TODO: Handle path deleted
         var resultsChanged = false, numMatches;
-=======
-        var resultsChanged = false;
->>>>>>> 0e35b37b
         
         if (searchResultsPanel.isVisible()) {
             // Update the search results

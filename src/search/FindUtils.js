/*
 * Copyright (c) 2014 Adobe Systems Incorporated. All rights reserved.
 *  
 * Permission is hereby granted, free of charge, to any person obtaining a
 * copy of this software and associated documentation files (the "Software"), 
 * to deal in the Software without restriction, including without limitation 
 * the rights to use, copy, modify, merge, publish, distribute, sublicense, 
 * and/or sell copies of the Software, and to permit persons to whom the 
 * Software is furnished to do so, subject to the following conditions:
 *  
 * The above copyright notice and this permission notice shall be included in
 * all copies or substantial portions of the Software.
 *  
 * THE SOFTWARE IS PROVIDED "AS IS", WITHOUT WARRANTY OF ANY KIND, EXPRESS OR
 * IMPLIED, INCLUDING BUT NOT LIMITED TO THE WARRANTIES OF MERCHANTABILITY, 
 * FITNESS FOR A PARTICULAR PURPOSE AND NONINFRINGEMENT. IN NO EVENT SHALL THE
 * AUTHORS OR COPYRIGHT HOLDERS BE LIABLE FOR ANY CLAIM, DAMAGES OR OTHER 
 * LIABILITY, WHETHER IN AN ACTION OF CONTRACT, TORT OR OTHERWISE, ARISING 
 * FROM, OUT OF OR IN CONNECTION WITH THE SOFTWARE OR THE USE OR OTHER 
 * DEALINGS IN THE SOFTWARE.
 * 
 */

/*jslint vars: true, plusplus: true, devel: true, nomen: true, regexp: true, indent: 4, maxerr: 50 */
/*global define, $ */

define(function (require, exports, module) {
    "use strict";
    
    var Async           = require("utils/Async"),
        DocumentManager = require("document/DocumentManager"),
        MainViewManager = require("view/MainViewManager"),
        FileSystem      = require("filesystem/FileSystem"),
        FileUtils       = require("file/FileUtils"),
        ProjectManager  = require("project/ProjectManager"),
        Strings         = require("strings"),
        StringUtils     = require("utils/StringUtils"),
        _               = require("thirdparty/lodash");
    
    /**
     * Given a replace string that contains $-expressions, replace them with data from the given
     * regexp match info.
     * NOTE: we can't just use the ordinary replace() function here because the string has been
     * extracted from the original text and so might be missing some context that the regexp matched.
     * @param {string} replaceWith The string containing the $-expressions.
     * @param {Object} match The match data from the regexp.
     * @return {string} The replace text with the $-expressions substituted.
     */
    function parseDollars(replaceWith, match) {
        replaceWith = replaceWith.replace(/(\$+)(\d{1,2}|&)/g, function (whole, dollars, index) {
            if (dollars.length % 2 === 1) { // make sure dollar signs don't escape themselves (like $$1, $$$$&)
                if (index === "&") { // handle $&
                    // slice the first dollar (but leave any others to get unescaped below) and return the
                    // whole match
                    return dollars.substr(1) + (match[0] || "");
                } else {
                    // now we're sure index is an integer, so we can parse it
                    var parsedIndex = parseInt(index, 10);
                    if (parsedIndex !== 0) { // handle $n or $nn, but don't handle $0 or $00
                        // slice the first dollar (but leave any others to get unescaped below) and return the
                        // the corresponding match
                        return dollars.substr(1) + (match[parsedIndex] || "");
                    }
                }
            }
            // this code gets called if the dollar signs escape themselves or if $0/$00 (not handled) was present
            return whole; // return everything to get handled below
        });
        // replace escaped dollar signs (i.e. $$, $$$$, ...) with single ones (unescaping)
        replaceWith = replaceWith.replace(/\$\$/g, "$");
        return replaceWith;
    }
    
    /*
     * Returns the string used to prepopulate the find bar
     * @param {!Editor} editor
     * @return {string} first line of primary selection to populate the find bar
     */
    function getInitialQueryFromSelection(editor) {
        var selectionText = editor.getSelectedText();
        if (selectionText) {
            return selectionText
                .replace(/^\n*/, "") // Trim possible newlines at the very beginning of the selection
                .split("\n")[0];
        }
        return "";
    }

    /**
     * Does a set of replacements in a single document in memory.
     * @param {!Document} doc The document to do the replacements in.
     * @param {Object} matchInfo The match info for this file, as returned by `_addSearchMatches()`. Might be mutated.
     * @param {string} replaceText The text to replace each result with.
     * @param {boolean=} isRegexp Whether the original query was a regexp.
     * @return {$.Promise} A promise that's resolved when the replacement is finished or rejected with an error if there were one or more errors.
     */
    function _doReplaceInDocument(doc, matchInfo, replaceText, isRegexp) {
        // Double-check that the open document's timestamp matches the one we recorded. This
        // should normally never go out of sync, because if it did we wouldn't start the
        // replace in the first place (due to the fact that we immediately close the search
        // results panel whenever we detect a filesystem change that affects the results),
        // but we want to double-check in case we don't happen to get the change in time.
        // This will *not* handle cases where the document has been edited in memory since 
        // the matchInfo was generated.
        if (doc.diskTimestamp.getTime() !== matchInfo.timestamp.getTime()) {
            return new $.Deferred().reject(exports.ERROR_FILE_CHANGED).promise();
        }

        // Do the replacements in reverse document order so the offsets continue to be correct.
        doc.batchOperation(function () {
            matchInfo.matches.reverse().forEach(function (match) {
                if (match.isChecked) {
                    doc.replaceRange(isRegexp ? parseDollars(replaceText, match.result) : replaceText, match.start, match.end);
                }
            });
        });
        
        return new $.Deferred().resolve().promise();
    }
    
    /**
     * Does a set of replacements in a single file on disk.
     * @param {string} fullPath The full path to the file.
     * @param {Object} matchInfo The match info for this file, as returned by `_addSearchMatches()`.
     * @param {string} replaceText The text to replace each result with.
     * @param {boolean=} isRegexp Whether the original query was a regexp.
     * @return {$.Promise} A promise that's resolved when the replacement is finished or rejected with an error if there were one or more errors.
     */
    function _doReplaceOnDisk(fullPath, matchInfo, replaceText, isRegexp) {
        var file = FileSystem.getFileForPath(fullPath);
        return DocumentManager.getDocumentText(file, true).then(function (contents, timestamp, lineEndings) {
            if (timestamp.getTime() !== matchInfo.timestamp.getTime()) {
                // Return a promise that we'll reject immediately. (We can't just return the
                // error since this is the success handler.)
                return new $.Deferred().reject(exports.ERROR_FILE_CHANGED).promise();
            }

            // Note that this assumes that the matches are sorted.
            // TODO: is there a more efficient way to do this in a large string?
            var result = [],
                lastIndex = 0;
            matchInfo.matches.forEach(function (match) {
                if (match.isChecked) {
                    result.push(contents.slice(lastIndex, match.startOffset));
                    result.push(isRegexp ? parseDollars(replaceText, match.result) : replaceText);
                    lastIndex = match.endOffset;
                }
            });
            result.push(contents.slice(lastIndex));

            var newContents = result.join("");
            // TODO: duplicated logic from Document - should refactor this?
            if (lineEndings === FileUtils.LINE_ENDINGS_CRLF) {
                newContents = newContents.replace(/\n/g, "\r\n");
            }

            return Async.promisify(file, "write", newContents);
        });
    }
    
    /**
     * Does a set of replacements in a single file. If the file is already open in a Document in memory,
     * will do the replacement there, otherwise does it directly on disk.
     * @param {string} fullPath The full path to the file.
     * @param {Object} matchInfo The match info for this file, as returned by `_addSearchMatches()`.
     * @param {string} replaceText The text to replace each result with.
     * @param {Object=} options An options object:
     *      forceFilesOpen: boolean - Whether to open the file in an editor and do replacements there rather than doing the 
     *          replacements on disk. Note that even if this is false, files that are already open in editors will have replacements
     *          done in memory.
     *      isRegexp: boolean - Whether the original query was a regexp. If true, $-substitution is performed on the replaceText.
     * @return {$.Promise} A promise that's resolved when the replacement is finished or rejected with an error if there were one or more errors.
     */
    function _doReplaceInOneFile(fullPath, matchInfo, replaceText, options) {
        var doc = DocumentManager.getOpenDocumentForPath(fullPath);
        options = options || {};
        // If we're forcing files open, or if the document is in the working set but not actually open
        // yet, we want to open the file and do the replacement in memory.
        if (!doc && (options.forceFilesOpen || MainViewManager.findInWorkingSet(MainViewManager.ALL_PANES, fullPath) !== -1)) {
            return DocumentManager.getDocumentForPath(fullPath).then(function (newDoc) {
                return _doReplaceInDocument(newDoc, matchInfo, replaceText, options.isRegexp);
            });
        } else if (doc) {
            return _doReplaceInDocument(doc, matchInfo, replaceText, options.isRegexp);
        } else {
            return _doReplaceOnDisk(fullPath, matchInfo, replaceText, options.isRegexp);
        }
    }
    
    /**
     * @private
     * Returns true if a search result has any checked matches.
     */
    function hasCheckedMatches(result) {
        return result.matches.some(function (match) { return match.isChecked; });
    }
        
    /**
     * Given a set of search results, replaces them with the given replaceText, either on disk or in memory.
     * Checks timestamps to ensure replacements are not performed in files that have changed on disk since
     * the original search results were generated. However, does *not* check whether edits have been performed
     * in in-memory documents since the search; it's up to the caller to guarantee this hasn't happened.
     * (When called from the standard Find in Files UI, SearchResultsView guarantees this. If called headlessly,
     * the caller needs to track changes.)
     * 
     * Replacements in documents that are already open in memory at the start of the replacement are guaranteed to
     * happen synchronously; replacements in files on disk will return an error if the on-disk file changes between
     * the time performReplacements() is called and the time the replacement actually happens.
     *
     * @param {Object.<fullPath: string, {matches: Array.<{start: {line:number,ch:number}, end: {line:number,ch:number}, startOffset: number, endOffset: number, line: string}>, collapsed: boolean}>} results
     *      The list of results to replace, as returned from _doSearch..
     * @param {string} replaceText The text to replace each result with.
     * @param {?Object} options An options object:
     *      forceFilesOpen: boolean - Whether to open all files in editors and do replacements there rather than doing the 
     *          replacements on disk. Note that even if this is false, files that are already open in editors will have replacements
     *          done in memory.
     *      isRegexp: boolean - Whether the original query was a regexp. If true, $-substitution is performed on the replaceText.
     * @return {$.Promise} A promise that's resolved when the replacement is finished or rejected with an array of errors
     *      if there were one or more errors. Each individual item in the array will be a {item: string, error: string} object,
     *      where item is the full path to the file that could not be updated, and error is either a FileSystem error or one 
     *      of the `FindUtils.ERROR_*` constants.
     */
    function performReplacements(results, replaceText, options) {
        return Async.doInParallel_aggregateErrors(Object.keys(results), function (fullPath) {
            return _doReplaceInOneFile(fullPath, results[fullPath], replaceText, options);
        }).done(function () {
            if (options && options.forceFilesOpen) {
                // If the currently selected document wasn't modified by the search, or there is no open document,
                // then open the first modified document.
                var doc = DocumentManager.getCurrentDocument();
                if (!doc ||
                        !results[doc.file.fullPath] ||
                        !hasCheckedMatches(results[doc.file.fullPath])) {
                    // Figure out the first modified document. This logic is slightly different from
                    // SearchResultsView._getSortedFiles() because it doesn't sort the currently open file to
                    // the top. But if the currently open file were in the search results, we wouldn't be
                    // doing this anyway.
                    var sortedPaths = Object.keys(results).sort(FileUtils.comparePaths),
                        firstPath = _.find(sortedPaths, function (path) {
                            return hasCheckedMatches(results[path]);
                        });
                    
                    if (firstPath) {
                        var newDoc = DocumentManager.getOpenDocumentForPath(firstPath);
                        // newDoc might be null if the replacement failed.
                        if (newDoc) {
                            MainViewManager._edit(MainViewManager.ACTIVE_PANE, newDoc);
                        }
                    }
                }
            }
        });
    }
    
    /**
     * Returns label text to indicate the search scope. Already HTML-escaped.
     * @param {?Entry} scope
     * @return {string}
     */
    function labelForScope(scope) {
        if (scope) {
            return StringUtils.format(
                Strings.FIND_IN_FILES_SCOPED,
                StringUtils.breakableUrl(
                    ProjectManager.makeProjectRelativeIfPossible(scope.fullPath)
                )
            );
        } else {
            return Strings.FIND_IN_FILES_NO_SCOPE;
        }
    }

<<<<<<< HEAD
    /**
     * Parses the given query into a regexp, and returns whether it was valid or not.
     * @param {{query: string, caseSensitive: boolean, isRegexp: boolean}} queryInfo
     * @return {{queryExpr: RegExp, valid: boolean, empty: boolean, error: string}}
     *      queryExpr - the regexp representing the query
     *      valid - set to true if query is a nonempty string or a valid regexp.
     *      empty - set to true if query was empty.
     *      error - set to an error string if valid is false and query is nonempty.
     */
    function parseQueryInfo(queryInfo) {
        var queryExpr;

        // TODO: only major difference between this one and the one in FindReplace is that
        // this always returns a regexp even for simple strings. Reconcile.
        if (!queryInfo || !queryInfo.query) {
            return {empty: true};
        }

        // For now, treat all matches as multiline (i.e. ^/$ match on every line, not the whole
        // document). This is consistent with how single-file find works. Eventually we should add
        // an option for this.
        var flags = "gm";
        if (!queryInfo.isCaseSensitive) {
            flags += "i";
        }

        // Is it a (non-blank) regex?
        if (queryInfo.isRegexp) {
            try {
                queryExpr = new RegExp(queryInfo.query, flags);
            } catch (e) {
                return {valid: false, error: e.message};
            }
        } else {
            // Query is a plain string. Turn it into a regexp
            queryExpr = new RegExp(StringUtils.regexEscape(queryInfo.query), flags);
        }
        return {valid: true, queryExpr: queryExpr};
    }

    exports.parseDollars        = parseDollars;
    exports.hasCheckedMatches   = hasCheckedMatches;
    exports.performReplacements = performReplacements;
    exports.labelForScope       = labelForScope;
    exports.parseQueryInfo      = parseQueryInfo;
    exports.ERROR_FILE_CHANGED  = "fileChanged";
=======
    exports.parseDollars                    = parseDollars;
    exports.getInitialQueryFromSelection    = getInitialQueryFromSelection;
    exports.hasCheckedMatches               = hasCheckedMatches;
    exports.performReplacements             = performReplacements;
    exports.labelForScope                   = labelForScope;
    exports.ERROR_FILE_CHANGED              = "fileChanged";
>>>>>>> d224f539
});<|MERGE_RESOLUTION|>--- conflicted
+++ resolved
@@ -270,7 +270,6 @@
         }
     }
 
-<<<<<<< HEAD
     /**
      * Parses the given query into a regexp, and returns whether it was valid or not.
      * @param {{query: string, caseSensitive: boolean, isRegexp: boolean}} queryInfo
@@ -311,18 +310,11 @@
         return {valid: true, queryExpr: queryExpr};
     }
 
-    exports.parseDollars        = parseDollars;
-    exports.hasCheckedMatches   = hasCheckedMatches;
-    exports.performReplacements = performReplacements;
-    exports.labelForScope       = labelForScope;
-    exports.parseQueryInfo      = parseQueryInfo;
-    exports.ERROR_FILE_CHANGED  = "fileChanged";
-=======
     exports.parseDollars                    = parseDollars;
     exports.getInitialQueryFromSelection    = getInitialQueryFromSelection;
     exports.hasCheckedMatches               = hasCheckedMatches;
     exports.performReplacements             = performReplacements;
     exports.labelForScope                   = labelForScope;
+    exports.parseQueryInfo                  = parseQueryInfo;
     exports.ERROR_FILE_CHANGED              = "fileChanged";
->>>>>>> d224f539
 });
/*
 * Copyright (c) 2012 Adobe Systems Incorporated. All rights reserved.
 *  
 * Permission is hereby granted, free of charge, to any person obtaining a
 * copy of this software and associated documentation files (the "Software"), 
 * to deal in the Software without restriction, including without limitation 
 * the rights to use, copy, modify, merge, publish, distribute, sublicense, 
 * and/or sell copies of the Software, and to permit persons to whom the 
 * Software is furnished to do so, subject to the following conditions:
 *  
 * The above copyright notice and this permission notice shall be included in
 * all copies or substantial portions of the Software.
 *  
 * THE SOFTWARE IS PROVIDED "AS IS", WITHOUT WARRANTY OF ANY KIND, EXPRESS OR
 * IMPLIED, INCLUDING BUT NOT LIMITED TO THE WARRANTIES OF MERCHANTABILITY, 
 * FITNESS FOR A PARTICULAR PURPOSE AND NONINFRINGEMENT. IN NO EVENT SHALL THE
 * AUTHORS OR COPYRIGHT HOLDERS BE LIABLE FOR ANY CLAIM, DAMAGES OR OTHER 
 * LIABILITY, WHETHER IN AN ACTION OF CONTRACT, TORT OR OTHERWISE, ARISING 
 * FROM, OUT OF OR IN CONNECTION WITH THE SOFTWARE OR THE USE OR OTHER 
 * DEALINGS IN THE SOFTWARE.
 * 
 */

/*jslint vars: true, plusplus: true, devel: true, nomen: true, regexp: true, indent: 4, maxerr: 50 */
/*global define, $, Mustache */
/*unittests: FindReplace*/


/**
 * Adds Find and Replace commands
 *
 * Originally based on the code in CodeMirror2/lib/util/search.js.
 */
define(function (require, exports, module) {
    "use strict";

    var CommandManager      = require("command/CommandManager"),
        AppInit             = require("utils/AppInit"),
        Commands            = require("command/Commands"),
        DocumentManager     = require("document/DocumentManager"),
        ProjectManager      = require("project/ProjectManager"),
        Strings             = require("strings"),
        StringUtils         = require("utils/StringUtils"),
        Editor              = require("editor/Editor"),
        EditorManager       = require("editor/EditorManager"),
        FindBar             = require("search/FindBar").FindBar,
        FindUtils           = require("search/FindUtils"),
        FindInFilesUI       = require("search/FindInFilesUI"),
        ScrollTrackMarkers  = require("search/ScrollTrackMarkers"),
        PanelManager        = require("view/PanelManager"),
        Resizer             = require("utils/Resizer"),
        StatusBar           = require("widgets/StatusBar"),
        PreferencesManager  = require("preferences/PreferencesManager"),
        _                   = require("thirdparty/lodash"),
        CodeMirror          = require("thirdparty/CodeMirror2/lib/codemirror");
    
    /**
     * Maximum file size to search within (in chars)
     * @const {number}
     */
    var FIND_MAX_FILE_SIZE  = 500000;

    /**
     * If the number of matches exceeds this limit, inline text highlighting and scroll-track tickmarks are disabled
     * @const {number}
     */
    var FIND_HIGHLIGHT_MAX  = 2000;

    /**
     * Instance of the currently opened document when replaceAllPanel is visible
     * @type {?Document}
     */
    var currentDocument = null;

    /** 
     * Currently open Find or Find/Replace bar, if any
     * @type {?FindBar} 
     */
    var findBar;
    
    function SearchState() {
        this.searchStartPos = null;
        this.parsedQuery = null;
        this.queryInfo = null;
        this.foundAny = false;
        this.marked = [];
    }

    function getSearchState(cm) {
        if (!cm._searchState) {
            cm._searchState = new SearchState();
        }
        return cm._searchState;
    }

    function getSearchCursor(cm, state, pos) {
        // Heuristic: if the query string is all lowercase, do a case insensitive search.
        return cm.getSearchCursor(state.parsedQuery, pos, !state.queryInfo.isCaseSensitive);
    }
    
    function parseQuery(queryInfo) {
        if (findBar) {
            findBar.showError(null);
        }
        
        if (!queryInfo || !queryInfo.query) {
            return "";
        }

        // Is it a (non-blank) regex?
        if (queryInfo.isRegexp) {
            try {
                return new RegExp(queryInfo.query, queryInfo.isCaseSensitive ? "" : "i");
            } catch (e) {
                if (findBar) {
                    findBar.showError(e.message);
                }
                return "";
            }
        
        } else {
            return queryInfo.query;
        }
    }
<<<<<<< HEAD

    // NOTE: we can't just use the ordinary replace() function here because the string has been
    // extracted from the original text and so might be missing some context that the regexp matched.
    function parseDollars(replaceWith, match) {
        replaceWith = replaceWith.replace(/(\$+)(\d{1,2}|&)/g, function (whole, dollars, index) {
            if (dollars.length % 2 === 1) { // make sure dollar signs don't escape themselves (like $$1, $$$$&)
                if (index === "&") { // handle $&
                    // slice the first dollar (but leave any others there to get undescaped below) and return
                    // the whole match
                    return dollars.substr(1) + (match[0] || "");
                } else {
                    // now we are sure index is an integer (the regex will only accept & and integers), so we
                    // can parse it to an integer
                    var parsedIndex = parseInt(index, 10);
                    if (parsedIndex !== 0) { // handle $n or $nn, don't handle $0 or $00
                        // slice the first dollar (but leave any others there to get unescaped below) and return
                        // the corresponding match
                        return dollars.substr(1) + (match[parsedIndex] || "");
                    }
                }
            }
            // this code gets called if the dollar signs escape themselves or if it was $0 or $00, which is not handled
            return whole; // just return everything to be unescaped below
        });
        // replace escaped dollar signs (i.e. $$, $$$$ and so on) with single ones ( = unescaping)
        replaceWith = replaceWith.replace(/\$\$/g, "$");
        return replaceWith;
=======
    
    /**
     * @private
     * Determine the query from the given info and store it in the state.
     * @param {SearchState} state The state to store the parsed query in
     * @param {{query: string, caseSensitive: boolean, isRegexp: boolean}} queryInfo 
     *      The query info object as returned by FindBar.getQueryInfo()
     */
    function setQueryInfo(state, queryInfo) {
        state.queryInfo = queryInfo;
        if (!queryInfo) {
            state.parsedQuery = null;
        } else {
            state.parsedQuery = parseQuery(queryInfo);
        }
>>>>>>> 0d3603e6
    }

    /**
     * @private
     * Returns the next match for the current query (from the search state) before/after the given position. Wraps around
     * the end of the document if no match is found before the end.
     *
     * @param {!Editor} editor The editor to search in
     * @param {boolean} rev True to search backwards
     * @param {{line: number, ch: number}=} pos The position to start from. Defaults to the current primary selection's
     *      head cursor position.
     * @param {boolean=} wrap Whether to wrap the search around if we hit the end of the document. Default true.
     * @return {?{start: {line: number, ch: number}, end: {line: number, ch: number}}} The range for the next match, or
     *      null if there is no match.
     */
    function _getNextMatch(editor, rev, pos, wrap) {
        var cm = editor._codeMirror;
        var state = getSearchState(cm);
        var cursor = getSearchCursor(cm, state, pos || editor.getCursorPos(false, rev ? "start" : "end"));

        state.lastMatch = cursor.find(rev);
        if (!state.lastMatch && wrap !== false) {
            // If no result found before hitting edge of file, try wrapping around
            cursor = getSearchCursor(cm, state, rev ? {line: cm.lineCount() - 1} : {line: 0, ch: 0});
            state.lastMatch = cursor.find(rev);
        }
        if (!state.lastMatch) {
            // No result found, period: clear selection & bail
            cm.setCursor(editor.getCursorPos());  // collapses selection, keeping cursor in place to avoid scrolling
            return null;
        }

        return {start: cursor.from(), end: cursor.to()};
    }

    /**
     * @private
     * Sets the given selections in the editor and applies some heuristics to determine whether and how we should
     * center the primary selection.
     *
     * @param {!Editor} editor The editor to search in
     * @param {!Array<{start:{line:number, ch:number}, end:{line:number, ch:number}, primary:boolean, reversed: boolean}>} selections
     *      The selections to set. Must not be empty.
     * @param {boolean} center Whether to try to center the primary selection vertically on the screen. If false, the selection will still be scrolled
     *      into view if it's offscreen, but will not be centered.
     * @param {boolean=} preferNoScroll If center is true, whether to avoid scrolling if the hit is in the top half of the screen. Default false.
     */
    function _selectAndScrollTo(editor, selections, center, preferNoScroll) {
        var primarySelection = _.find(selections, function (sel) { return sel.primary; }) || _.last(selections),
            resultVisible = editor.isLineVisible(primarySelection.start.line),
            centerOptions = Editor.BOUNDARY_CHECK_NORMAL;

        if (preferNoScroll && resultVisible) {
            // no need to scroll if the line with the match is in view
            centerOptions = Editor.BOUNDARY_IGNORE_TOP;
        }
        
        // Make sure the primary selection is fully visible on screen.
        var primary = _.find(selections, function (sel) {
            return sel.primary;
        });
        if (!primary) {
            primary = _.last(selections);
        }
        editor._codeMirror.scrollIntoView({from: primary.start, to: primary.end});
        editor.setSelections(selections, center, centerOptions);
    }
    
    /**
     * Returns the range of the word surrounding the given editor position. Similar to getWordAt() from CodeMirror.
     *
     * @param {!Editor} editor The editor to search in
     * @param {!{line: number, ch: number}} pos The position to find a word at.
     * @return {{start:{line: number, ch: number}, end:{line:number, ch:number}, text:string}} The range and content of the found word. If
     *     there is no word, start will equal end and the text will be the empty string.
     */
    function _getWordAt(editor, pos) {
        var cm = editor._codeMirror,
            start = pos.ch,
            end = start,
            line = cm.getLine(pos.line);
        while (start && CodeMirror.isWordChar(line.charAt(start - 1))) {
            --start;
        }
        while (end < line.length && CodeMirror.isWordChar(line.charAt(end))) {
            ++end;
        }
        return {start: {line: pos.line, ch: start}, end: {line: pos.line, ch: end}, text: line.slice(start, end)};
    }
    
    /**
     * @private
     * Helper function. Returns true if two selections are equal.
     * @param {!{start: {line: number, ch: number}, end: {line: number, ch: number}}} sel1 The first selection to compare
     * @param {!{start: {line: number, ch: number}, end: {line: number, ch: number}}} sel2 The second selection to compare
     * @return {boolean} true if the selections are equal
     */
    function _selEq(sel1, sel2) {
        return (CodeMirror.cmpPos(sel1.start, sel2.start) === 0 && CodeMirror.cmpPos(sel1.end, sel2.end) === 0);
    }

    /**
     * Expands each empty range in the selection to the nearest word boundaries. Then, if the primary selection 
     * was already a range (even a non-word range), adds the next instance of the contents of that range as a selection.
     *
     * @param {!Editor} editor The editor to search in
     * @param {boolean=} removePrimary Whether to remove the current primary selection in addition to adding the
     * next one. If true, we add the next match even if the current primary selection is a cursor (we expand it
     * first to determine what to match).
     */
    function _expandWordAndAddNextToSelection(editor, removePrimary) {
        editor = editor || EditorManager.getActiveEditor();
        if (!editor) {
            return;
        }
        
        var selections = editor.getSelections(),
            primarySel,
            primaryIndex,
            searchText,
            added = false;
        
        _.each(selections, function (sel, index) {
            var isEmpty = (CodeMirror.cmpPos(sel.start, sel.end) === 0);
            if (sel.primary) {
                primarySel = sel;
                primaryIndex = index;
                if (!isEmpty) {
                    searchText = editor.document.getRange(primarySel.start, primarySel.end);
                }
            }
            if (isEmpty) {
                var wordInfo = _getWordAt(editor, sel.start);
                sel.start = wordInfo.start;
                sel.end = wordInfo.end;
                if (sel.primary && removePrimary) {
                    // Get the expanded text, even though we're going to remove this selection,
                    // since in this case we still want to select the next match.
                    searchText = wordInfo.text;
                }
            }
        });
        
        if (searchText && searchText.length) {
            // We store this as a query in the state so that if the user next does a "Find Next",
            // it will use the same query (but throw away the existing selection).
            var state = getSearchState(editor._codeMirror);
            setQueryInfo(state, { query: searchText, isCaseSensitive: false, isRegexp: false });
            
            // Skip over matches that are already in the selection.
            var searchStart = primarySel.end,
                nextMatch,
                isInSelection;
            do {
                nextMatch = _getNextMatch(editor, false, searchStart);
                if (nextMatch) {
                    // This is a little silly, but if we just stick the equivalence test function in here
                    // JSLint complains about creating a function in a loop, even though it's safe in this case.
                    isInSelection = _.find(selections, _.partial(_selEq, nextMatch));
                    searchStart = nextMatch.end;
                    
                    // If we've gone all the way around, then all instances must have been selected already.
                    if (CodeMirror.cmpPos(searchStart, primarySel.end) === 0) {
                        nextMatch = null;
                        break;
                    }
                }
            } while (nextMatch && isInSelection);
            
            if (nextMatch) {
                nextMatch.primary = true;
                selections.push(nextMatch);
                added = true;
            }
        }
        
        if (removePrimary) {
            selections.splice(primaryIndex, 1);
        }
        
        if (added) {
            // Center the new match, but avoid scrolling to matches that are already on screen.
            _selectAndScrollTo(editor, selections, true, true);
        } else {
            // If all we did was expand some selections, don't center anything.
            _selectAndScrollTo(editor, selections, false);
        }
    }
    
    function _skipCurrentMatch(editor) {
        return _expandWordAndAddNextToSelection(editor, true);
    }
    
    /**
     * Takes the primary selection, expands it to a word range if necessary, then sets the selection to
     * include all instances of that range. Removes all other selections. Does nothing if the selection
     * is not a range after expansion.
     */
    function _findAllAndSelect(editor) {
        editor = editor || EditorManager.getActiveEditor();
        if (!editor) {
            return;
        }
        
        var sel = editor.getSelection(),
            newSelections = [];
        if (CodeMirror.cmpPos(sel.start, sel.end) === 0) {
            sel = _getWordAt(editor, sel.start);
        }
        if (CodeMirror.cmpPos(sel.start, sel.end) !== 0) {
            var searchStart = {line: 0, ch: 0},
                state = getSearchState(editor._codeMirror),
                nextMatch;
            setQueryInfo(state, { query: editor.document.getRange(sel.start, sel.end), isCaseSensitive: false, isRegexp: false });
            
            while ((nextMatch = _getNextMatch(editor, false, searchStart, false)) !== null) {
                if (_selEq(sel, nextMatch)) {
                    nextMatch.primary = true;
                }
                newSelections.push(nextMatch);
                searchStart = nextMatch.end;
            }
            
            // This should find at least the original selection, but just in case...
            if (newSelections.length) {
                // Don't change the scroll position.
                editor.setSelections(newSelections, false);
            }
        }
    }

    /**
     * Selects the next match (or prev match, if rev==true) starting from either the current position
     * (if pos unspecified) or the given position (if pos specified explicitly). The starting position
     * need not be an existing match. If a new match is found, sets to state.lastMatch either the regex
     * match result, or simply true for a plain-string match. If no match found, sets state.lastMatch
     * to false.
     * @param {!Editor} editor
     * @param {?boolean} rev
     * @param {?boolean} preferNoScroll
     * @param {?Pos} pos
     */
    function findNext(editor, rev, preferNoScroll, pos) {
        var cm = editor._codeMirror;
        cm.operation(function () {
            var nextMatch = _getNextMatch(editor, rev, pos);
            if (nextMatch) {
                _selectAndScrollTo(editor, [nextMatch], true, preferNoScroll);
            } else {
                cm.setCursor(editor.getCursorPos());  // collapses selection, keeping cursor in place to avoid scrolling
            }
        });
    }

    function clearHighlights(cm, state) {
        cm.operation(function () {
            state.marked.forEach(function (markedRange) {
                markedRange.clear();
            });
        });
        state.marked.length = 0;
        
        ScrollTrackMarkers.clear();
    }

    function clearSearch(cm) {
        cm.operation(function () {
            var state = getSearchState(cm);
            if (!state.parsedQuery) {
                return;
            }
            setQueryInfo(state, null);

            clearHighlights(cm, state);
        });
    }
    
    function toggleHighlighting(editor, enabled) {
        // Temporarily change selection color to improve highlighting - see LESS code for details
        if (enabled) {
            $(editor.getRootElement()).addClass("find-highlighting");
        } else {
            $(editor.getRootElement()).removeClass("find-highlighting");
        }
        
        ScrollTrackMarkers.setVisible(editor, enabled);
    }

    /**
     * Called each time the search query changes or document is modified (via Replace). Updates
     * the match count, match highlights and scrollbar tickmarks. Does not change the cursor pos.
     */
    function updateResultSet(editor) {
        var cm = editor._codeMirror,
            state = getSearchState(cm);
        
        function indicateHasMatches(numResults) {
            // Make the field red if it's not blank and it has no matches (which also covers invalid regexes)
            findBar.showNoResults(!state.foundAny && findBar.getQueryInfo().query);

            // Navigation buttons enabled if we have a query and more than one match
            findBar.enableNavigation(state.foundAny && numResults > 1);
            findBar.enableReplace(state.foundAny);
        }
        
        cm.operation(function () {
            // Clear old highlights
            if (state.marked) {
                clearHighlights(cm, state);
            }
            
            if (!state.parsedQuery) {
                // Search field is empty - no results
                findBar.showFindCount("");
                state.foundAny = false;
                indicateHasMatches();
                return;
            }
            
            // Find *all* matches, searching from start of document
            // (Except on huge documents, where this is too expensive)
            var cursor = getSearchCursor(cm, state);
            if (cm.getValue().length <= FIND_MAX_FILE_SIZE) {
                // FUTURE: if last query was prefix of this one, could optimize by filtering last result set
                var resultSet = [];
                while (cursor.findNext()) {
                    resultSet.push(cursor.pos);  // pos is unique obj per search result
                }
                
                // Highlight all matches if there aren't too many
                if (resultSet.length <= FIND_HIGHLIGHT_MAX) {
                    toggleHighlighting(editor, true);
                    
                    resultSet.forEach(function (result) {
                        state.marked.push(cm.markText(result.from, result.to,
                             { className: "CodeMirror-searching", startStyle: "searching-first", endStyle: "searching-last" }));
                    });
                    var scrollTrackPositions = resultSet.map(function (result) {
                        return result.from;
                    });
                    
                    ScrollTrackMarkers.addTickmarks(editor, scrollTrackPositions);
                }
                
                var countInfo;
                if (resultSet.length === 0) {
                    countInfo = Strings.FIND_NO_RESULTS;
                } else if (resultSet.length === 1) {
                    countInfo = Strings.FIND_RESULT_COUNT_SINGLE;
                } else {
                    countInfo = StringUtils.format(Strings.FIND_RESULT_COUNT, resultSet.length);
                }
                findBar.showFindCount(countInfo);
                state.foundAny = (resultSet.length > 0);
                indicateHasMatches(resultSet.length);
                
            } else {
                // On huge documents, just look for first match & then stop
                findBar.showFindCount("");
                state.foundAny = cursor.findNext();
                indicateHasMatches();
            }
        });
    }
    
    /**
     * Called each time the search query field changes. Updates state.parsedQuery (parsedQuery will be falsy if the field
     * was blank OR contained a regexp with invalid syntax). Then calls updateResultSet(), and then jumps to
     * the first matching result, starting from the original cursor position.
     * @param {!Editor} editor The editor we're searching in.
     * @param {Object} state The current query state.
     * @param {boolean} initial Whether this is the initial population of the query when the search bar opens.
     *     In that case, we don't want to change the selection unnecessarily.
     */
    function handleQueryChange(editor, state, initial) {
        setQueryInfo(state, findBar.getQueryInfo());
        updateResultSet(editor);
        
        if (state.parsedQuery) {
            // 3rd arg: prefer to avoid scrolling if result is anywhere within view, since in this case user
            // is in the middle of typing, not navigating explicitly; viewport jumping would be distracting.
            findNext(editor, false, true, state.searchStartPos);
        } else if (!initial) {
            // Blank or invalid query: just jump back to initial pos
            editor._codeMirror.setCursor(state.searchStartPos);
        }
    }
    
    
    /**
     * Creates a Find bar for the current search session.
     * @param {!Editor} editor
     * @param {boolean} replace Whether to show the Replace UI; default false
     */
    function openSearchBar(editor, replace) {
        var cm = editor._codeMirror,
            state = getSearchState(cm);
        
        // Use the selection start as the searchStartPos. This way if you
        // start with a pre-populated search and enter an additional character,
        // it will extend the initial selection instead of jumping to the next
        // occurrence.
        state.searchStartPos = editor.getCursorPos(false, "start");
        
        // Prepopulate the search field
        var initialQuery;
        if (findBar) {
            // Use the previous query. This can happen if the user switches from Find to Replace.
            initialQuery = findBar.getQueryInfo().query;
        } else {
            // Prepopulate with the current primary selection, if any
            var sel = editor.getSelection();
            initialQuery = cm.getRange(sel.start, sel.end);
            
            // Eliminate newlines since we don't generally support searching across line boundaries (#2960)
            var newline = initialQuery.indexOf("\n");
            if (newline !== -1) {
                initialQuery = initialQuery.substr(0, newline);
            }
        }
        
        // Close our previous find bar, if any. (The open() of the new findBar will
        // take care of closing any other find bar instances.)
        if (findBar) {
            findBar.close();
        }
        
        // Create the search bar UI (closing any previous find bar in the process)
        findBar = new FindBar({
            multifile: false,
            replace: replace,
            initialQuery: initialQuery,
            queryPlaceholder: Strings.CMD_FIND_FIELD_PLACEHOLDER
        });
        findBar.open();

        $(findBar)
            .on("queryChange.FindReplace", function (e) {
                handleQueryChange(editor, state);
            })
            .on("doFind.FindReplace", function (e, rev) {
                findNext(editor, rev);
            })
            .on("close.FindReplace", function (e) {
                // Clear highlights but leave search state in place so Find Next/Previous work after closing
                clearHighlights(cm, state);

                // Dispose highlighting UI (important to restore normal selection color as soon as focus goes back to the editor)
                toggleHighlighting(editor, false);

                $(findBar).off(".FindReplace");
                findBar = null;
            });
  
        handleQueryChange(editor, state, true);
    }
    
    /**
     * If no search pending, opens the Find dialog. If search bar already open, moves to
     * next/prev result (depending on 'rev')
     */
    function doSearch(editor, rev) {
        var state = getSearchState(editor._codeMirror);
        if (state.parsedQuery) {
            findNext(editor, rev);
            return;
        }
        
        openSearchBar(editor, false);
    }

    
    /**
     * @private
     * When the user switches documents (or closes the last document), ensure that the find bar
     * closes, and also close the Replace All panel.
     */
    function _handleDocumentChange() {
        if (findBar) {
            findBar.close();
        }
    }
    
    function doReplace(editor, all) {
        var cm = editor._codeMirror,
            state = getSearchState(cm),
            replaceText = findBar.getReplaceText();
        
        if (all) {
            findBar.close();
            // Delegate to Replace in Files.
            FindInFilesUI.searchAndShowResults(state.queryInfo, editor.document.file, null, replaceText);
        } else {
            cm.replaceSelection(state.queryInfo.isRegexp ? FindUtils.parseDollars(replaceText, state.lastMatch) : replaceText);

            updateResultSet(editor);  // we updated the text, so result count & tickmarks must be refreshed

            findNext(editor);
            if (!state.lastMatch) {
                // No more matches, so destroy find bar
                findBar.close();
            }
        }
    }

    function replace(editor) {
        // If Replace bar already open, treat the shortcut as a hotkey for the Replace button
        if (findBar && findBar.getOptions().replace && findBar.isReplaceEnabled()) {
            doReplace(editor, false);
            return;
        }
        
        openSearchBar(editor, true);
        
        $(findBar)
            .on("doReplace.FindReplace", function (e) {
                doReplace(editor, false);
            })
            .on("doReplaceAll.FindReplace", function (e) {
                doReplace(editor, true);
            });
    }

    function _launchFind() {
        var editor = EditorManager.getActiveEditor();
        if (editor) {
            // Create a new instance of the search bar UI
            clearSearch(editor._codeMirror);
            doSearch(editor, false);
        }
    }

    function _findNext() {
        var editor = EditorManager.getActiveEditor();
        if (editor) {
            doSearch(editor);
        }
    }

    function _findPrevious() {
        var editor = EditorManager.getActiveEditor();
        if (editor) {
            doSearch(editor, true);
        }
    }

    function _replace() {
        var editor = EditorManager.getActiveEditor();
        if (editor) {
            replace(editor);
        }
    }
    
    $(DocumentManager).on("currentDocumentChange", _handleDocumentChange);

    CommandManager.register(Strings.CMD_FIND,                   Commands.CMD_FIND,                  _launchFind);
    CommandManager.register(Strings.CMD_FIND_NEXT,              Commands.CMD_FIND_NEXT,             _findNext);
    CommandManager.register(Strings.CMD_REPLACE,                Commands.CMD_REPLACE,               _replace);
    CommandManager.register(Strings.CMD_FIND_PREVIOUS,          Commands.CMD_FIND_PREVIOUS,         _findPrevious);
    CommandManager.register(Strings.CMD_FIND_ALL_AND_SELECT,    Commands.CMD_FIND_ALL_AND_SELECT,   _findAllAndSelect);
    CommandManager.register(Strings.CMD_ADD_NEXT_MATCH,         Commands.CMD_ADD_NEXT_MATCH,        _expandWordAndAddNextToSelection);
    CommandManager.register(Strings.CMD_SKIP_CURRENT_MATCH,     Commands.CMD_SKIP_CURRENT_MATCH,    _skipCurrentMatch);
    
    // For unit testing
    exports._getWordAt                       = _getWordAt;
    exports._expandWordAndAddNextToSelection = _expandWordAndAddNextToSelection;
    exports._findAllAndSelect                = _findAllAndSelect;
});<|MERGE_RESOLUTION|>--- conflicted
+++ resolved
@@ -122,35 +122,6 @@
             return queryInfo.query;
         }
     }
-<<<<<<< HEAD
-
-    // NOTE: we can't just use the ordinary replace() function here because the string has been
-    // extracted from the original text and so might be missing some context that the regexp matched.
-    function parseDollars(replaceWith, match) {
-        replaceWith = replaceWith.replace(/(\$+)(\d{1,2}|&)/g, function (whole, dollars, index) {
-            if (dollars.length % 2 === 1) { // make sure dollar signs don't escape themselves (like $$1, $$$$&)
-                if (index === "&") { // handle $&
-                    // slice the first dollar (but leave any others there to get undescaped below) and return
-                    // the whole match
-                    return dollars.substr(1) + (match[0] || "");
-                } else {
-                    // now we are sure index is an integer (the regex will only accept & and integers), so we
-                    // can parse it to an integer
-                    var parsedIndex = parseInt(index, 10);
-                    if (parsedIndex !== 0) { // handle $n or $nn, don't handle $0 or $00
-                        // slice the first dollar (but leave any others there to get unescaped below) and return
-                        // the corresponding match
-                        return dollars.substr(1) + (match[parsedIndex] || "");
-                    }
-                }
-            }
-            // this code gets called if the dollar signs escape themselves or if it was $0 or $00, which is not handled
-            return whole; // just return everything to be unescaped below
-        });
-        // replace escaped dollar signs (i.e. $$, $$$$ and so on) with single ones ( = unescaping)
-        replaceWith = replaceWith.replace(/\$\$/g, "$");
-        return replaceWith;
-=======
     
     /**
      * @private
@@ -166,7 +137,6 @@
         } else {
             state.parsedQuery = parseQuery(queryInfo);
         }
->>>>>>> 0d3603e6
     }
 
     /**

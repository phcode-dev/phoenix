/*
 * Copyright 2011 Adobe Systems Incorporated. All Rights Reserved.
 */

/*jslint vars: true, plusplus: true, devel: true, browser: true, nomen: true, indent: 4, maxerr: 50 */
/*global define: false, $: false */

/**
 * DocumentManager is the model for the set of currently 'open' files and their contents. It controls
 * which file is currently shown in the editor, the dirty bit for all files, and the list of documents
 * in the working set.
 * 
 * Each Document also encapsulates the editor widget for that file, which in turn controls each file's
 * contents and undo history. (So this is not a perfectly clean, headless model, but that's unavoidable
 * because the document state is tied up in the CodeMirror UI). We share ownership of the editor objects
 * with EditorManager, which creates, shows/hides, resizes, and disposes the editors.
 *
 * This module dispatches several events:
 *    - dirtyFlagChange -- When any Document's isDirty flag changes. The 2nd arg to the listener is the
 *      Document whose flag changed.
 *    - documentSaved -- When a Document's changes have been saved. The 2nd arg to the listener is the 
 *      Document that has been saved.
 *    - currentDocumentChange -- When the value of getCurrentDocument() changes.
 *    - workingSetAdd -- When a Document is added to the working set (see getWorkingSet()). The 2nd arg
 *      to the listener is the added Document.
 *    - workingSetRemove -- When a Document is removed from the working set (see getWorkingSet()). The
 *      2nd arg to the listener is the removed Document.
 *
 * These are jQuery events, so to listen for them you do something like this:
 *    $(DocumentManager).on("eventname", handler);
 */
define(function (require, exports, module) {
    'use strict';
    
    var NativeFileSystem    = require("NativeFileSystem").NativeFileSystem,
        ProjectManager      = require("ProjectManager"),
        EditorManager       = require("EditorManager"),
        PreferencesManager  = require("PreferencesManager"),
        FileUtils           = require("FileUtils"),
        CommandManager      = require("CommandManager"),
        Async               = require("Async"),
        Editor              = require("Editor").Editor,
        Commands            = require("Commands");

    /**
     * Unique PreferencesManager clientID
     */
    var PREFERENCES_CLIENT_ID = "com.adobe.brackets.DocumentManager";
    
    /**
     * @private
     * @see DocumentManager.getCurrentDocument()
     */
    var _currentDocument = null;
    
    /**
     * Returns the Document that is currently open in the editor UI. May be null.
     * When this changes, DocumentManager dispatches a "currentDocumentChange" event. The current
     * document always has a full-size editor associated with it (i.e. Document.editor != null).
     * @return {?Document}
     */
    function getCurrentDocument() {
        return _currentDocument;
    }
    
    /**
     * @private
     * @see DocumentManager.getWorkingSet()
     */
    var _workingSet = [];
    
    /**
     * Returns an ordered list of items in the working set. May be 0-length, but never null.
     *
     * When a Document is added this list, DocumentManager dispatches a "workingSetAdd" event.
     * When a Document is removed from list, DocumentManager dispatches a "workingSetRemove" event.
     * To listen for ALL changes to this list, you must listen for both events.
     *
     * Which items belong in the working set is managed entirely by DocumentManager. Callers cannot
     * (yet) change this collection on their own.
     *
     * @return {Array.<Document>}
     */
    function getWorkingSet() {
        return _workingSet;
        // TODO: (issue #297) return a clone to prevent meddling?
    }

    /** 
      * Returns the index of the file matching fullPath in the working set. 
      * Returns -1 if not found.
      * @param {!string} fullPath
      * @returns {number} index
     */
    function findInWorkingSet(fullPath) {
        var ret = -1;
        var found = _workingSet.some(function findByPath(ele, i, arr) {
                ret = i;
                return ele.file.fullPath === fullPath;
            });
            
        return (found ? ret : -1);
    }

    /**
     * Returns all documents that are open in editors: the union of the working set and the current
     * document (which may not be in the working set if it is unmodified). Files viewed in inline
     * editors are only included in this list if they've been modified.
     * @return {Array.<Document>}
     */
    function getAllOpenDocuments() {
        var allDocs = _workingSet.slice(0);  //slice() to clone
        
        if (_currentDocument && allDocs.indexOf(_currentDocument) === -1) {
            allDocs.push(_currentDocument);
        }
        
        return allDocs;
    }
    
    /**
     * Adds the given document to the end of the working set list, if it is not already in the list.
     * Does not change which document is currently open in the editor.
     * @param {!Document} document
     */
    function addToWorkingSet(document) {
        // If doc is already in working set, don't add it again
        if (findInWorkingSet(document.file.fullPath) !== -1) {
            return;
        }
        
        // Add
        _workingSet.push(document);
        
        // Dispatch event
        $(exports).triggerHandler("workingSetAdd", document);
    }
    
    /**
     * Removes the given document from the working set list, if it was in the list. Does not change
     * the editor even if this document is the one currently open;.
     * @param {!Document} document
     */
    function _removeFromWorkingSet(document) {
        // If doc isn't in working set, do nothing
        var index = findInWorkingSet(document.file.fullPath);
        if (index === -1) {
            return;
        }
        
        // Remove
        _workingSet.splice(index, 1);
        
        // Dispatch event
        $(exports).triggerHandler("workingSetRemove", document);
    }

    /**
     * If the given file is 'open' for editing, returns its Document. Else returns null. "Open for
     * editing" means either the file is in the working set, and/or the file is currently open in
     * the editor UI.
     * @param {!FileEntry} fileEntry
     * @return {?Document}
     */
    function getDocumentForFile(fileEntry) {
        if (_currentDocument && _currentDocument.file.fullPath === fileEntry.fullPath) {
            return _currentDocument;
        }

        var wsIndex = findInWorkingSet(fileEntry.fullPath);
        if (wsIndex !== -1) {
            return _workingSet[wsIndex];
        }
        
        return null;
    }

    /** If the given file is 'open' for editing, returns its Document. Else returns null. "Open for
     * editing" means either the file is in the working set, and/or the file is currently open in
     * the editor UI.
     * @param {!string} fullPath
     * @return {?Document}
    */
    function getDocumentForPath(fullPath) {
        var fileEntry = new NativeFileSystem.FileEntry(fullPath);
        return getDocumentForFile(fileEntry);
    }
    
    /** 
     * If the given file is 'open' for editing, return the contents of the editor (which could
     * be different from the contents of the file, if the editor contains unsaved changes). If
     * the given file is not open for editing, read the contents off disk.
     * @param {!string} fullPath
     * @return {Deferred} A Deferred object that will be resolved with the contents of the document,
     *      or rejected with a FileError if the file is not yet open and can't be read from disk.
     */
    function getDocumentContents(fullPath) {
        var doc = getDocumentForPath(fullPath);
        
        if (doc && doc.editor) {
            var result = new $.Deferred();
            
            result.resolve(doc.getText());
            return result;
        } else {
            var fileEntry = new NativeFileSystem.FileEntry(fullPath);
            
            return FileUtils.readAsText(fileEntry);
        }
    }
    
    
    /**
     * Displays the given file in the editor pane; this may occur asynchronously if the file has
     * not been opened before. After the file is loaded and an editor is created, the value of
     * getCurrentDocument() changes, firing currentDocumentChange and triggering listeners elsewhere
     * to update the selection in the file tree / working set UI, etc.
     * This call may also add the item to the working set list.
     * 
     * @param {!Document} document  The document whose editor should be shown. May or may not
     *      already be in the working set.
     * @return {$.Deferred}  A Deferred that is resolved once the Document is loaded and displayed
     *      in the UI, or rejected - after showing error UI - if the file could not be loaded.
     */
    function showInEditor(document) {
        
        // If this file is already in editor, do nothing
        if (_currentDocument === document) {
            return (new $.Deferred()).resolve();
        }
        
        // If file not within project tree, add it to working set right now (don't wait for it to
        // become dirty)
        if (!ProjectManager.isWithinProject(document.file.fullPath)) {
            addToWorkingSet(document);
        }
        
        // Ensure an editor exists for this document
        var result = new $.Deferred();
        if (document.editor) {
            result.resolve();
        } else {
            // Editor doesn't exist; load the file (async) and populate a new Editor with it
            EditorManager.createFullEditorForDocument(document)
                .done(function () {
                    result.resolve();
                })
                .fail(function (fileError) {
                    FileUtils.showFileOpenError(fileError.code, document.file.fullPath).done(function () {
                        _removeFromWorkingSet(document);
                        EditorManager.focusEditor();
                        result.reject(fileError);
                    });
                });
        }
        
        // Make it the current document
        result.done(function () {
            _currentDocument = document;
            $(exports).triggerHandler("currentDocumentChange");
            // (this event triggers EditorManager to actually switch editors in the UI)
        });
        
        return result;
    }
    
    /** Closes the currently visible document, if any */
    function _clearEditor() {
        // If editor already blank, do nothing
        if (!_currentDocument) {
            return;
        }
        
        // Change model & dispatch event
        _currentDocument = null;
        $(exports).triggerHandler("currentDocumentChange");
        // (this event triggers EditorManager to actually clear the editor UI)
    }
    
    /**
     * Closes the given document (which may or may not be the current document in the editor UI, and
     * may or may not be in the working set). Discards any unsaved changes if isDirty - it is
     * expected that the UI has already confirmed with the user before calling us.
     *
     * This will select a different file for editing if the document was the current one (if possible;
     * in some cases, the editor may be left blank instead). This will also remove the doc from the
     * working set if it was in the set.
     *
     * @param {!Document} document
     */
    function closeDocument(document) {
        // If this was the current document shown in the editor UI, we're going to switch to a
        // different document (or none if working set has no other options)
        if (_currentDocument === document) {
            var wsIndex = findInWorkingSet(document.file.fullPath);
            
            // Decide which doc to show in editor after this one
            var nextDocument;
            if (wsIndex === -1) {
                // If doc wasn't in working set, use bottommost working set item
                if (_workingSet.length > 0) {
                    nextDocument = _workingSet[_workingSet.length  - 1];
                }
                // else: leave nextDocument null; editor area will be blank
            } else {
                // If doc was in working set, use item next to it (below if possible)
                if (wsIndex < _workingSet.length - 1) {
                    nextDocument = _workingSet[wsIndex + 1];
                } else if (wsIndex > 0) {
                    nextDocument = _workingSet[wsIndex - 1];
                }
                // else: leave nextDocument null; editor area will be blank
            }
            
            // Switch editor to next document (or blank it out)
            if (nextDocument) {
                showInEditor(nextDocument);
            } else {
                _clearEditor();
            }
        }
        
        // (Now we're guaranteed that the current document is not the one we're closing)
        console.assert(_currentDocument !== document);
        
        // Remove closed doc from working set, if it was in there
        // This happens regardless of whether the document being closed was the current one or not
        _removeFromWorkingSet(document);
        
        // Note: EditorManager will dispose the closed document's now-unneeded editor either in
        // response to the editor-swap call above, or the _removeFromWorkingSet() call, depending on
        // circumstances. See notes in EditorManager for more.
    }

    /**
     * Equivalent to calling closeDocument() for all Documents. Same caveat: this discards any
     * unsaved changes, so the UI should confirm with the user before calling this.
     */
    function closeAll() {
        var allDocs = getAllOpenDocuments();
        
        allDocs.forEach(closeDocument);
    }
    
    
    /**
     * @constructor
     * A single editable document, e.g. an entry in the working set list. Documents are unique per
     * file, so it IS safe to compare them with '==' or '==='.
     * @param {!FileEntry} file  The file being edited. Need not lie within the project.
     */
    function Document(file) {
        if (!(this instanceof Document)) {  // error if constructor called without 'new'
            throw new Error("Document constructor must be called with 'new'");
        }
        if (getDocumentForFile(file)) {
            throw new Error("Creating a document when one already exists, for: " + file);
        }
        
        this.file = file;
    }
    
    /**
     * The FileEntry for the document being edited. Need not lie within the project.
     * @type {!FileEntry}
     */
    Document.prototype.file = null;
    
    /**
     * Whether this document has unsaved changes or not.
     * When this changes on any Document, DocumentManager dispatches a "dirtyFlagChange" event.
     * @type {boolean}
     */
    Document.prototype.isDirty = false;
    
    /**
     * What we expect the file's timestamp to be on disk. If the timestamp differs from this, then
     * it means the file was modified by an app other than Brackets.
     * @type {?Date}
     */
    Document.prototype.diskTimestamp = null;
    
    /**
     * Editor object representing the full-size editor UI for this document. Null if Document was
     * restored from persisted working set but hasn'r been opened in the UI yet.
     * Note: where Document and Editor APIs overlap, prefer Document. Only use Editor directly for
     * UI-related actions that Document does not provide any APIs for.
     * @type {?Editor}
     */
    Document.prototype.editor = null;

    /**
     * Null only of editor is not open yet. If a Document is created on empty text, or text with
     * inconsistent line endings, the Document defaults to the current platform's standard endings.
     * @type {null|FileUtils.LINE_ENDINGS_CRLF|FileUtils.LINE_ENDINGS_LF}
     */
    Document.prototype._lineEndings = null;

    /**
     * @private
     * NOTE: this is actually "semi-private"; EditorManager also accesses this method. But no one
     * other than DocumentManager and EditorManager should access it.
     *
     * Initialize the editor instance for this file.
     * @param {!Editor} editor  The editor that will maintain the document state (current text
     *          and undo stack). It is assumed that the editor text has already been initialized
     *          with the file's contents.
     * @param {!Date} initialTimestamp  Timestamp of file at the time we read its contents from disk.
     *          Required if editor is passed.
     * @perem {!string} rawText  Original text read from disk, beore handing to CodeMirror.
     */
    Document.prototype._setEditor = function (editor, initialTimestamp, rawText) {
        // Editor can only be assigned once per Document
        console.assert(!this.editor);
        
        this.editor = editor;
        this.diskTimestamp = initialTimestamp;
        
        // Dirty-bit tracking
<<<<<<< HEAD
=======
        $(editor).on("change", this._handleEditorChange.bind(this));
>>>>>>> 8f113ff7
        this.isDirty = false;
        
        // Sniff line-ending style
        this._lineEndings = FileUtils.sniffLineEndings(rawText);
        if (!this._lineEndings) {
            this._lineEndings = FileUtils.getPlatformLineEndings();
        }
    };
    
    /**
     * @return {string} The document's current contents; may not be saved to disk 
     *  yet. Returns null if the file was not yet read and no editor was 
     *  created.
     */
    Document.prototype.getText = function () {
        // CodeMirror.getValue() always returns text with LF line endings; fix up to match line
        // endings preferred by the document, if necessary
        var codeMirrorText = this.editor.getText();
        if (this._lineEndings === FileUtils.LINE_ENDINGS_LF) {
            return codeMirrorText;
        } else {
            return codeMirrorText.replace(/\n/g, "\r\n");
        }
    };
    
    /**
     * Sets the contents of the document. Treated as an edit. Line endings will be rewritten to
     * match the document's current line-ending style.
     * @param {!string} text The text to replace the contents of the document with.
     */
    Document.prototype.setText = function (text) {
        this.editor.setText(text);
    };
    
    /**
     * Sets the contents of the document. Treated as reloading the document from disk: the document
     * will be marked clean with a new timestamp, the undo/redo history is cleared, and we re-check
     * the text's line-ending style.
     * @param {!string} text The text to replace the contents of the document with.
     * @param {!Date} newTimestamp Timestamp of file at the time we read its new contents from disk.
     */
    Document.prototype.refreshText = function (text, newTimestamp) {
        this.editor.resetText(text);
        
        this._markClean();
        this.diskTimestamp = newTimestamp;
        
        // Re-sniff line-ending style too
        this._lineEndings = FileUtils.sniffLineEndings(text);
        if (!this._lineEndings) {
            this._lineEndings = FileUtils.getPlatformLineEndings();
        }
    };
    
    /**
     * @private
     */
    Document.prototype._handleEditorChange = function () {
        // On any change, mark the file dirty. In the future, we should make it so that if you
        // undo back to the last saved state, we mark the file clean.
        var wasDirty = this.isDirty;
        this.isDirty = true;

        // If file just became dirty, notify listeners, and add it to working set (if not already there)
        if (!wasDirty) {
            $(exports).triggerHandler("dirtyFlagChange", this);
            addToWorkingSet(this);
        }
    };
    
    /**
     * @private
     */
    Document.prototype._markClean = function () {
        if (!this.editor) {
            return;
        }

        this.isDirty = false;
        $(exports).triggerHandler("dirtyFlagChange", this);
    };
    
    /** 
     * Called when the document is saved (which currently happens in FileCommandHandlers). Marks the
     * document not dirty and notifies listeners of the save.
     */
    Document.prototype.notifySaved = function () {
        this._markClean();
        $(exports).triggerHandler("documentSaved", this);
        
        // TODO: (issue #295) fetching timestamp async creates race conditions (albeit unlikely ones)
        var thisDoc = this;
        this.file.getMetadata(
            function (metadata) {
                thisDoc.diskTimestamp = metadata.modificationTime;
            },
            function (error) {
                console.log("Error updating timestamp after saving file: " + thisDoc.file.fullPath);
            }
        );
    };
    
    /* (pretty toString(), to aid debugging) */
    Document.prototype.toString = function () {
        return "[Document " + this.file.fullPath + " " + (this.isDirty ? "(dirty!)" : "(clean)") + "]";
    };
    
    
    /**
     * Returns a Document for the given file: the existing Document if the given file is 'open' for
     * editing, or creates a new one otherwise. This is the preferred way to create a new Document.
     * Use getDocumentForPath() or getDocumentForFile() if you *only* care about Documents that are
     * already open.
     * @param {!string} fullPath
     * @return {!Document}
    */
    function getOrCreateDocumentForPath(fullPath) {
        var fileEntry = new NativeFileSystem.FileEntry(fullPath);
        var doc = getDocumentForFile(fileEntry);
        if (!doc) {
            doc = new Document(fileEntry);
        }
        return doc;
    }
    
    
    /**
     * @private
     * Preferences callback. Saves the document file paths for the working set.
     */
    function _savePreferences(storage) {
        // save the working set file paths
        var files       = [],
            isActive    = false,
            workingSet  = getWorkingSet(),
            currentDoc  = getCurrentDocument();

        workingSet.forEach(function (value, index) {
            // flag the currently active editor
            isActive = (value === currentDoc);

            files.push({
                file: value.file.fullPath,
                active: isActive
            });
        });

        storage.files = files;
    }

    /**
     * @private
     * Initializes the working set.
     */
    function _init() {
        var prefs       = PreferencesManager.getPreferences(PREFERENCES_CLIENT_ID);

        if (!prefs.files) {
            return;
        }

        var projectRoot = ProjectManager.getProjectRoot(),
            filesToOpen = [],
            activeFile;

        // in parallel, check if files exist
        // TODO: (issue #298) delay this check until it becomes the current document?
        function checkOneFile(value, index) {
            var oneFileResult = new $.Deferred();
            
            // check if the file still exists (not an error if it doesn't, though)
            projectRoot.getFile(value.file, {},
                function (fileEntry) {
                    // maintain original sequence
                    filesToOpen[index] = fileEntry;

                    if (value.active) {
                        activeFile = fileEntry;
                    }
                    oneFileResult.resolve();
                },
                function (error) {
                    filesToOpen[index] = null;
                    oneFileResult.resolve();
                });
            
            return oneFileResult;
        }

        var result = Async.doInParallel(prefs.files, checkOneFile, false);

        result.done(function () {
            var activeDoc,
                doc;

            // Add all existing files to the working set
            filesToOpen.forEach(function (value, index) {
                if (value) {
                    doc = new Document(value);
                    addToWorkingSet(doc);

                    if (value === activeFile) {
                        activeDoc = doc;
                    }
                }
            });

            // Initialize the active editor
            if (!activeDoc && _workingSet.length > 0) {
                activeDoc = _workingSet[0];
            }

            if (activeDoc) {
                CommandManager.execute(Commands.FILE_OPEN, { fullPath: activeDoc.file.fullPath });
            }
        });
    }


    // Define public API
    exports.Document = Document;
    exports.getCurrentDocument = getCurrentDocument;
    exports.getOrCreateDocumentForPath = getOrCreateDocumentForPath;
    exports.getDocumentForPath = getDocumentForPath;
    exports.getDocumentForFile = getDocumentForFile;
    exports.getDocumentContents = getDocumentContents;
    exports.getWorkingSet = getWorkingSet;
    exports.findInWorkingSet = findInWorkingSet;
    exports.getAllOpenDocuments = getAllOpenDocuments;
    exports.showInEditor = showInEditor;
    exports.addToWorkingSet = addToWorkingSet;
    exports.closeDocument = closeDocument;
    exports.closeAll = closeAll;

    // Register preferences callback
    PreferencesManager.addPreferencesClient(PREFERENCES_CLIENT_ID, _savePreferences, this);

    // Initialize after ProjectManager is loaded
    $(ProjectManager).on("initializeComplete", function (event, projectRoot) {
        _init();
    });
});<|MERGE_RESOLUTION|>--- conflicted
+++ resolved
@@ -417,10 +417,7 @@
         this.diskTimestamp = initialTimestamp;
         
         // Dirty-bit tracking
-<<<<<<< HEAD
-=======
-        $(editor).on("change", this._handleEditorChange.bind(this));
->>>>>>> 8f113ff7
+        // $(editor).on("change", this._handleEditorChange.bind(this));
         this.isDirty = false;
         
         // Sniff line-ending style

--- conflicted
+++ resolved
@@ -45,9 +45,10 @@
         PreferencesManager      = require("preferences/PreferencesManager"),
         PerfUtils               = require("utils/PerfUtils"),
         Strings                 = require("strings"),
-<<<<<<< HEAD
+        StringUtils             = require("utils/StringUtils"),
         AppInit                 = require("utils/AppInit"),
-        Resizer                 = require("utils/Resizer");
+        Resizer                 = require("utils/Resizer"),
+        StatusBar               = require("widgets/StatusBar");
         
     var PREFERENCES_CLIENT_ID = module.id,
         defaultPrefs = { height: 200, enabled: true };
@@ -55,11 +56,6 @@
     // Height in pixels of the JSLint panel header. Hardcoded to avoid race
     // condition when measuring it on htmlReady
     var HEADER_HEIGHT = 27;
-=======
-        StringUtils             = require("utils/StringUtils"),
-        AppInit                 = require("utils/AppInit"),
-        StatusBar               = require("widgets/StatusBar");
->>>>>>> 4c7b7756
     
     /**
      * @private
@@ -229,7 +225,6 @@
     _prefs = PreferencesManager.getPreferenceStorage(PREFERENCES_CLIENT_ID, defaultPrefs);
     _setEnabled(_prefs.getValue("enabled"));
     
-<<<<<<< HEAD
     // Initialize items dependent on HTML DOM
     AppInit.htmlReady(function () {
         var height          = Math.max(_prefs.getValue("height"), 100),
@@ -246,16 +241,10 @@
         $jslintResults.on("panelResizeEnd", function (event, height) {
             _prefs.setValue("height", height);
         });
-    });
-    
-=======
-    // Init StatusBar indicator
-    AppInit.htmlReady(function () {
+        
         StatusBar.addIndicator(module.id, $("#gold-star"), false);
     });
-    
-    
->>>>>>> 4c7b7756
+
     // Define public API
     exports.run = run;
     exports.getEnabled = getEnabled;

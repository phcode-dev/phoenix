--- conflicted
+++ resolved
@@ -158,10 +158,9 @@
      * Decision is made depending on the file extension.
      *
      * @param {!string} filePath
-     * @return ?{Array.<{name:string, scanFileAsync:?function(string, string):!{$.Promise}, scanFile:?function(string, string):?{errors:!Array, aborted:boolean}}>} provider
-     */
-<<<<<<< HEAD
-    function _getProvidersForPath(filePath) {
+     * @return {Array.<{name:string, scanFileAsync:?function(string, string):!{$.Promise}, scanFile:?function(string, string):?{errors:!Array, aborted:boolean}}>}
+     */
+    function getProvidersForPath(filePath) {
         
         var language = LanguageManager.getLanguageForPath(filePath).getId(),
             prefPreferredProviders,
@@ -172,6 +171,9 @@
             installedProviders = _providers[language],
             providers,
             context = PreferencesManager._buildContext(filePath, language);
+        
+        // ensure there is an instance and that a copy is returned, always
+        installedProviders = (installedProviders && installedProviders.slice(0)) || [];
       
         prefPreferredProviders  = prefs.get("prefer", context);
         prefPreferredOnly       = prefs.get("preferredOnly", context);
@@ -199,10 +201,6 @@
             return providers.slice(0, 1);
         }
         return providers;
-=======
-    function getProvidersForPath(filePath) {
-        return _providers[LanguageManager.getLanguageForPath(filePath).getId()].slice(0) || [];
->>>>>>> 105a2efa
     }
 
     /**
@@ -224,7 +222,7 @@
         var response = new $.Deferred(),
             results = [];
 
-        providerList = (providerList || _getProvidersForPath(file.fullPath)) || [];
+        providerList = providerList || getProvidersForPath(file.fullPath);
 
         if (!providerList.length) {
             response.resolve(null);
@@ -366,7 +364,7 @@
         }
 
         var currentDoc = DocumentManager.getCurrentDocument(),
-            providerList = currentDoc && _getProvidersForPath(currentDoc.file.fullPath);
+            providerList = currentDoc && getProvidersForPath(currentDoc.file.fullPath);
 
         if (providerList && providerList.length) {
             var numProblems = 0;
@@ -675,7 +673,6 @@
 
     // Testing
     exports._unregisterAll          = _unregisterAll;
-    exports._getProvidersForPath    = _getProvidersForPath;
     exports._PREF_ASYNC_TIMEOUT     = PREF_ASYNC_TIMEOUT;
 
     // Public API

--- conflicted
+++ resolved
@@ -39,7 +39,7 @@
  *         mode: "haskell",
  *         fileExtensions: ["hs"],
  *         blockComment: ["{-", "-}"],
- *         lineComment: ["--"]
+ *         lineComment: "--"
  *     });
  *
  * To use that language and its related mode, wait for the returned promise to be resolved:
@@ -57,7 +57,7 @@
  *
  * You can also refine an existing language. Currently you can only set the comment styles:
  *     var language = LanguageManager.getLanguage("haskell");
- *     language.setLineComment(["--"]);
+ *     language.setLineComment("--");
  *     language.setBlockComment("{-", "-}");
  *
  * Some CodeMirror modes define variations of themselves. They are called MIME modes.
@@ -282,18 +282,14 @@
     /** @type {Array.<string>} File extensions that use this language */
     Language.prototype._fileExtensions = null;
     
-<<<<<<< HEAD
-    /** @type {Array.<string>} Line comment syntax */
-=======
     /** @type {Array.<string>} File names for extensionless files that use this language */
     Language.prototype._fileNames = null;
     
-    /** @type {{ prefix: string }} Line comment syntax */
->>>>>>> ea58ccad
-    Language.prototype._lineCommentSyntax = null;
-    
     /** @type {Object.<string,Language>} Which language to use for what CodeMirror mode */
     Language.prototype._modeToLanguageMap = null;
+    
+    /** @type {Array.<string>} Line comment syntax */
+    Language.prototype._lineCommentSyntax = null;
     
     /** @type {{ prefix: string, suffix: string }} Block comment syntax */
     Language.prototype._blockCommentSyntax = null;
@@ -467,23 +463,22 @@
 
     /**
      * Sets the prefix to use for line comments in this language.
-     * @param {!Array.<string>} prefixes Prefixes strings to use for line comments (i.e. ["//"])
-     */
-<<<<<<< HEAD
-    Language.prototype.setLineCommentSyntax = function (prefixes) {
-        var self = this, i;
-        for (i = 0; i < prefixes.length; i++) {
-            _validateNonEmptyString(prefixes[i], "prefix");
-            
-            self._lineCommentSyntax.push(prefixes[i]);
-        }
-=======
+     * @param {!string|Array.<string>} prefix Prefix string or and array of prefix strings
+     *   to use for line comments (i.e. "//" or ["//", "#"])
+     */
     Language.prototype.setLineCommentSyntax = function (prefix) {
-        _validateNonEmptyString(prefix, "prefix");
-        
-        this._lineCommentSyntax = { prefix: prefix };
-        this._wasModified();
->>>>>>> ea58ccad
+        var prefixes = !Array.isArray(prefix) ? [prefix] : prefix;
+        var i;
+        
+        if (prefixes.length) {
+            this._lineCommentSyntax = [];
+            for (i = 0; i < prefixes.length; i++) {
+                _validateNonEmptyString(String(prefixes[i]), "prefix");
+                
+                this._lineCommentSyntax.push(prefixes[i]);
+            }
+            this._wasModified();
+        }
     };
     
     /**
@@ -579,7 +574,7 @@
      * @param {!string}               definition.name           Human-readable name of the language, as it's commonly referred to (i.e. "C++")
      * @param {Array.<string>}        definition.fileExtensions List of file extensions used by this language (i.e. ["php", "php3"])
      * @param {Array.<string>}        definition.blockComment   Array with two entries defining the block comment prefix and suffix (i.e. ["<!--", "-->"])
-     * @param {Array.<string>}        definition.lineComment    Array of multiple line comment prefixes (i.e. ["//"] or ["//", "#"])
+     * @param {string|Array.<string>} definition.lineComment    Line comment prefixes (i.e. "//" or ["//", "#"])
      * @param {string|Array.<string>} definition.mode           CodeMirror mode (i.e. "htmlmixed"), optionally with a MIME mode defined by that mode ["clike", "text/x-c++src"]
      *                                                          Unless the mode is located in thirdparty/CodeMirror2/mode/<name>/<name>.js, you need to first load it yourself.
      *

/*
 * Copyright (c) 2012 Adobe Systems Incorporated. All rights reserved.
 *  
 * Permission is hereby granted, free of charge, to any person obtaining a
 * copy of this software and associated documentation files (the "Software"), 
 * to deal in the Software without restriction, including without limitation 
 * the rights to use, copy, modify, merge, publish, distribute, sublicense, 
 * and/or sell copies of the Software, and to permit persons to whom the 
 * Software is furnished to do so, subject to the following conditions:
 *  
 * The above copyright notice and this permission notice shall be included in
 * all copies or substantial portions of the Software.
 *  
 * THE SOFTWARE IS PROVIDED "AS IS", WITHOUT WARRANTY OF ANY KIND, EXPRESS OR
 * IMPLIED, INCLUDING BUT NOT LIMITED TO THE WARRANTIES OF MERCHANTABILITY, 
 * FITNESS FOR A PARTICULAR PURPOSE AND NONINFRINGEMENT. IN NO EVENT SHALL THE
 * AUTHORS OR COPYRIGHT HOLDERS BE LIABLE FOR ANY CLAIM, DAMAGES OR OTHER 
 * LIABILITY, WHETHER IN AN ACTION OF CONTRACT, TORT OR OTHERWISE, ARISING 
 * FROM, OUT OF OR IN CONNECTION WITH THE SOFTWARE OR THE USE OR OTHER 
 * DEALINGS IN THE SOFTWARE.
 * 
 */


/*jslint vars: true, plusplus: true, devel: true, nomen: true, indent: 4, maxerr: 50 */
/*global define, $ */
/*unittests: LanguageManager*/

/**
 * LanguageManager provides access to the languages supported by Brackets
 *
 * To find out which languages we support by default, have a look at languages.json.
 *
 * To get access to an existing language, call getLanguage():
 *
 *     var language = LanguageManager.getLanguage("<id>");
 *
 * To define your own languages, call defineLanguage():
 *
 *     LanguageManager.defineLanguage("haskell", {
 *         name: "Haskell",
 *         mode: "haskell",
 *         fileExtensions: ["hs"],
 *         blockComment: ["{-", "-}"],
 *         lineComment: ["--"]
 *     });
 *
 * To use that language and its related mode, wait for the returned promise to be resolved:
 *
 *     LanguageManager.defineLanguage("haskell", definition).done(function (language) {
 *         console.log("Language " + language.getName() + " is now available!");
 *     });
 *
 * The extension can also contain dots:
 *
 *     LanguageManager.defineLanguage("literatecoffeescript", {
 *         name: "Literate CoffeeScript",
 *         mode: "coffeescript",
 *         fileExtensions: ["litcoffee", "coffee.md"]
 *     }); 
 *
 * You can also specify file names:
 *
 *     LanguageManager.defineLanguage("makefile", {
 *         name: "Make",
 *         mode: ["null", "text/plain"],
 *         fileNames: ["Makefile"]
 *     });
 *
 * You can combine file names and extensions, or not define them at all.
 *
 * You can also refine an existing language:
 *
 *     var language = LanguageManager.getLanguage("haskell");
 *     language.setLineCommentSyntax(["--"]);
 *     language.setBlockCommentSyntax("{-", "-}");
 *     language.addFileExtension("lhs");
 *
 * Some CodeMirror modes define variations of themselves. They are called MIME modes.
 * To find existing MIME modes, search for "CodeMirror.defineMIME" in thirdparty/CodeMirror2/mode
 * For instance, C++, C# and Java all use the clike (C-like) mode with different settings and a different MIME name.
 * You can refine the mode definition by specifying the MIME mode as well:
 *
 *     LanguageManager.defineLanguage("csharp", {
 *         name: "C#",
 *         mode: ["clike", "text/x-csharp"],
 *         ...
 *     });
 *
 * Defining the base mode is still necessary to know which file to load.
 * However, language.getMode() will return just the MIME mode if one was
 * specified.
 *
 * If you need to configure a mode, you can just create a new MIME mode and use that:
 *
 *     CodeMirror.defineMIME("text/x-brackets-html", {
 *         "name": "htmlmixed",
 *         "scriptTypes": [{"matches": /\/x-handlebars-template|\/x-mustache/i,
 *                        "mode": null}]
 *     });
 *
 *     LanguageManager.defineLanguage("html", {
 *         name: "HTML",
 *         mode: ["htmlmixed", "text/x-brackets-html"],
 *         ...
 *     });
 *
 * If a mode is not shipped with our CodeMirror distribution, you need to first load it yourself.
 * If the mode is part of our CodeMirror distribution, it gets loaded automatically.
 *
 * You can also defines binary file types, i.e. Brackets supports image files by default, 
 * such as *.jpg, *.png etc.
 * Binary files do not require mode because modes are specific to CodeMirror, which
 * only handles text based file types.
 * To register a binary language the isBinary flag must be set, i.e.
 *
 *     LanguageManager.defineLanguage("audio", {
 *         name: "Audio",
 *         fileExtensions: ["mp3", "wav", "aif", "aiff", "ogg"],
 *         isBinary: true    
 *     }); 
 * 
 * 
 * LanguageManager dispatches two events:
 * 
 *  - languageAdded -- When any new Language is added. 2nd arg is the new Language.
 *  - languageModified -- When the attributes of a Language change, or when the Language gains or loses
 *          file extension / filename mappings. 2nd arg is the modified Language.
 */
define(function (require, exports, module) {
    "use strict";
    
    
    // Dependencies
    var CodeMirror            = require("thirdparty/CodeMirror2/lib/codemirror"),
        EventDispatcher       = require("utils/EventDispatcher"),
        Async                 = require("utils/Async"),
        FileUtils             = require("file/FileUtils"),
        _defaultLanguagesJSON = require("text!language/languages.json"),
        _                     = require("thirdparty/lodash"),
        
        // PreferencesManager is loaded near the end of the file
        PreferencesManager;
    
    // State
    var _fallbackLanguage               = null,
        _pendingLanguages               = {},
        _languages                      = {},
        _baseFileExtensionToLanguageMap = {},
        _fileExtensionToLanguageMap     = Object.create(_baseFileExtensionToLanguageMap),
        _fileNameToLanguageMap          = {},
        _filePathToLanguageMap          = {},
        _modeToLanguageMap              = {},
        _ready;
    
    // Constants
    
    var _EXTENSION_MAP_PREF = "language.fileExtensions",
        _NAME_MAP_PREF      = "language.fileNames";
    
    // Tracking for changes to mappings made by preferences
    var _prefState = {};
    
    _prefState[_EXTENSION_MAP_PREF] = {
        last: {},
        overridden: {},
        add: "addFileExtension",
        remove: "removeFileExtension",
        get: "getLanguageForExtension"
    };
    
    _prefState[_NAME_MAP_PREF] = {
        last: {},
        overridden: {},
        add: "addFileName",
        remove: "removeFileName",
        get: "getLanguageForPath"
    };
    
    // Helper functions
    
    /**
     * Checks whether value is a non-empty string. Reports an error otherwise.
     * If no deferred is passed, console.error is called.
     * Otherwise the deferred is rejected with the error message.
     * @param {*}                value         The value to validate
     * @param {!string}          description   A helpful identifier for value
     * @param {?jQuery.Deferred} deferred      A deferred to reject with the error message in case of an error
     * @return {boolean} True if the value is a non-empty string, false otherwise
     */
    function _validateNonEmptyString(value, description, deferred) {
        var reportError = deferred ? deferred.reject : console.error;
        
        // http://stackoverflow.com/questions/1303646/check-whether-variable-is-number-or-string-in-javascript
        if (Object.prototype.toString.call(value) !== "[object String]") {
            reportError(description + " must be a string");
            return false;
        }
        if (value === "") {
            reportError(description + " must not be empty");
            return false;
        }
        return true;
    }
    
    /**
     * Monkey-patch CodeMirror to prevent modes from being overwritten by extensions.
     * We may rely on the tokens provided by some of these modes.
     */
    function _patchCodeMirror() {
        var _original_CodeMirror_defineMode = CodeMirror.defineMode;
        function _wrapped_CodeMirror_defineMode(name) {
            if (CodeMirror.modes[name]) {
                console.error("There already is a CodeMirror mode with the name \"" + name + "\"");
                return;
            }
            _original_CodeMirror_defineMode.apply(CodeMirror, arguments);
        }
        CodeMirror.defineMode = _wrapped_CodeMirror_defineMode;
    }
    
    /**
     * Adds a global mode-to-language association.
     * @param {!string} mode The mode to associate the language with
     * @param {!Language} language The language to associate with the mode
     */
    function _setLanguageForMode(mode, language) {
        if (_modeToLanguageMap[mode]) {
            console.warn("CodeMirror mode \"" + mode + "\" is already used by language " + _modeToLanguageMap[mode]._name + " - cannot fully register language " + language._name +
                         " using the same mode. Some features will treat all content with this mode as language " + _modeToLanguageMap[mode]._name);
            return;
        }

        _modeToLanguageMap[mode] = language;
    }
    
    /**
     * Resolves a language ID to a Language object.
     * File names have a higher priority than file extensions. 
     * @param {!string} id Identifier for this language: lowercase letters, digits, and _ separators (e.g. "cpp", "foo_bar", "c99")
     * @return {Language} The language with the provided identifier or undefined
     */
    function getLanguage(id) {
        return _languages[id];
    }
    
    /**
     * Resolves a file extension to a Language object.
     * *Warning:* it is almost always better to use getLanguageForPath(), since Language can depend
     * on file name and even full path. Use this API only if no relevant file/path exists.
     * @param {!string} extension Extension that language should be resolved for
     * @return {?Language} The language for the provided extension or null if none exists
     */
    function getLanguageForExtension(extension) {
        return _fileExtensionToLanguageMap[extension.toLowerCase()];
    }

    /**
     * Resolves a file path to a Language object.
     * @param {!string} path Path to the file to find a language for
     * @param {?boolean} ignoreOverride If set to true will cause the lookup to ignore any
     *      overrides and return default binding. By default override is not ignored.
     *
     * @return {Language} The language for the provided file type or the fallback language
     */
    function getLanguageForPath(path, ignoreOverride) {
        var fileName,
            language = _filePathToLanguageMap[path],
            extension,
            parts;
        
        // if there's an override, return it
        if (!ignoreOverride && language) {
            return language;
        }
        
        fileName = FileUtils.getBaseName(path).toLowerCase();
        language = _fileNameToLanguageMap[fileName];
        
        // If no language was found for the file name, use the file extension instead
        if (!language) {
            // Split the file name into parts:
            //   "foo.coffee.md"   => ["foo", "coffee", "md"]
            //   ".profile.bak"    => ["", "profile", "bak"]
            //   "1. Vacation.txt" => ["1", " Vacation", "txt"]
            parts = fileName.split(".");
            
            // A leading dot does not indicate a file extension, but marks the file as hidden => remove it
            if (parts[0] === "") {
                // ["", "profile", "bak"] => ["profile", "bak"]
                parts.shift();
            }
            
            // The first part is assumed to be the title, not the extension => remove it
            //   ["foo", "coffee", "md"]   => ["coffee", "md"]
            //   ["profile", "bak"]        => ["bak"]
            //   ["1", " Vacation", "txt"] => [" Vacation", "txt"]
            parts.shift();
            
            // Join the remaining parts into a file extension until none are left or a language was found
            while (!language && parts.length) {
                // First iteration:
                //   ["coffee", "md"]     => "coffee.md"
                //   ["bak"]              => "bak"
                //   [" Vacation", "txt"] => " Vacation.txt"
                // Second iteration (assuming no language was found for "coffee.md"):
                //   ["md"]  => "md"
                //   ["txt"] => "txt"
                extension = parts.join(".");
                language  = _fileExtensionToLanguageMap[extension];
                // Remove the first part
                // First iteration:
                //   ["coffee", "md"]     => ["md"]
                //   ["bak"]              => []
                //   [" Vacation", "txt"] => ["txt"]
                // Second iteration:
                //   ["md"]  => []
                //   ["txt"] => []
                parts.shift();
            }
        }
        
        return language || _fallbackLanguage;
    }
    
    /**
     * Returns a map of all the languages currently defined in the LanguageManager. The key to
     * the map is the language id and the value is the language object.
     *
     * @return {Object.<string, Language>} A map containing all of the
     *      languages currently defined.
     */
    function getLanguages() {
        return $.extend({}, _languages); // copy to prevent modification
    }
    
    /**
     * Resolves a CodeMirror mode to a Language object.
     * @param {!string} mode CodeMirror mode
     * @return {Language} The language for the provided mode or the fallback language
     */
    function _getLanguageForMode(mode) {
        var language = _modeToLanguageMap[mode];
        if (language) {
            return language;
        }
        
        // In case of unsupported languages
        console.log("Called LanguageManager._getLanguageForMode with a mode for which no language has been registered:", mode);
        return _fallbackLanguage;
    }

    /**
     * @private
     * Notify listeners when a language is added
     * @param {!Language} language The new language
     */
    function _triggerLanguageAdded(language) {
        // finally, store language to _language map
        _languages[language.getId()] = language;
        exports.trigger("languageAdded", language);
    }

    /**
     * @private
     * Notify listeners when a language is modified
     * @param {!Language} language The modified language
     */
    function _triggerLanguageModified(language) {
        exports.trigger("languageModified", language);
    }
    
    /**
     * Adds a language mapping for the specified fullPath. If language is falsy (null or undefined), the mapping
     * is removed. The override is NOT persisted across Brackets sessions.
     *
     * @param {!fullPath} fullPath absolute path of the file
     * @param {?object} language language to associate the file with or falsy value to remove any existing override
     */
    function setLanguageOverrideForPath(fullPath, language) {
        var oldLang = getLanguageForPath(fullPath);
        if (!language) {
            delete _filePathToLanguageMap[fullPath];
        } else {
            _filePathToLanguageMap[fullPath] = language;
        }
        var newLang = getLanguageForPath(fullPath);
        
        // Old language changed since this path is no longer mapped to it
        _triggerLanguageModified(oldLang);
        // New language changed since a path is now mapped to it that wasn't before
        _triggerLanguageModified(newLang);
    }
    
    /**
     * Resets all the language overrides for file paths. Used by unit tests only.
     */
    function _resetPathLanguageOverrides() {
        _filePathToLanguageMap = {};
    }


    

    /**
     * Model for a language.
     * @constructor
     */
    function Language() {
        this._fileExtensions    = [];
        this._fileNames         = [];
        this._modeToLanguageMap = {};
        this._lineCommentSyntax = [];
    }
    
    
    /**
     * Identifier for this language
     * @type {string}
     */
    Language.prototype._id = null;
    
    /**
     * Human-readable name of this language
     * @type {string}
     */
    Language.prototype._name = null;
    
    /**
     * CodeMirror mode for this language
     * @type {string}
     */
    Language.prototype._mode = null;
    
    /**
     * File extensions that use this language
     * @type {Array.<string>}
     */
    Language.prototype._fileExtensions = null;
    
    /**
     * File names for extensionless files that use this language
     * @type {Array.<string>}
     */
    Language.prototype._fileNames = null;
    
    /**
     * Line comment syntax
     * @type {Array.<string>}
     */
    Language.prototype._lineCommentSyntax = null;
    
    /**
     * Which language to use for what CodeMirror mode
     * @type {Object.<string,Language>}
     */
    Language.prototype._modeToLanguageMap = null;
    
    /**
     * Block comment syntax
     * @type {{ prefix: string, suffix: string }}
     */
    Language.prototype._blockCommentSyntax = null;
    
    /**
     * Whether or not the language is binary
     * @type {boolean}
     */
    Language.prototype._isBinary = false;
    
    /**
     * Returns the identifier for this language.
     * @return {string} The identifier
     */
    Language.prototype.getId = function () {
        return this._id;
    };
    
    /**
     * Sets the identifier for this language or prints an error to the console.
     * @param {!string} id Identifier for this language: lowercase letters, digits, and _ separators (e.g. "cpp", "foo_bar", "c99")
     * @return {boolean} Whether the ID was valid and set or not
     */
    Language.prototype._setId = function (id) {
        if (!_validateNonEmptyString(id, "Language ID")) {
            return false;
        }
        // Make sure the ID is a string that can safely be used universally by the computer - as a file name, as an object key, as part of a URL, etc.
        // Hence we use "_" instead of "." since the latter often has special meaning
        if (!id.match(/^[a-z0-9]+(_[a-z0-9]+)*$/)) {
            console.error("Invalid language ID \"" + id + "\": Only groups of lower case letters and numbers are allowed, separated by underscores.");
            return false;
        }
        
        this._id = id;
        return true;
    };

    /**
     * Returns the human-readable name of this language.
     * @return {string} The name
     */
    Language.prototype.getName = function () {
        return this._name;
    };
    
    /**
     * Sets the human-readable name of this language or prints an error to the console.
     * @param {!string} name Human-readable name of the language, as it's commonly referred to (e.g. "C++")
     * @return {boolean} Whether the name was valid and set or not
     */
    Language.prototype._setName = function (name) {
        if (!_validateNonEmptyString(name, "name")) {
            return false;
        }
        
        this._name = name;
        return true;
    };
    
    /**
     * Returns the CodeMirror mode for this language.
     * @return {string} The mode
     */
    Language.prototype.getMode = function () {
        return this._mode;
    };
    
    /**
     * Loads a mode and sets it for this language.
     * 
     * @param {(string|Array.<string>)} mode  CodeMirror mode (e.g. "htmlmixed"), optionally paired with a MIME mode defined by
     *      that mode (e.g. ["clike", "text/x-c++src"]). Unless the mode is located in thirdparty/CodeMirror2/mode/<name>/<name>.js,
     *      you need to first load it yourself.
     * @return {$.Promise} A promise object that will be resolved when the mode is loaded and set
     */
    Language.prototype._loadAndSetMode = function (mode) {
        var result      = new $.Deferred(),
            self        = this,
            mimeMode; // Mode can be an array specifying a mode plus a MIME mode defined by that mode ["clike", "text/x-c++src"]
        
        if (Array.isArray(mode)) {
            if (mode.length !== 2) {
                result.reject("Mode must either be a string or an array containing two strings");
                return result.promise();
            }
            mimeMode = mode[1];
            mode = mode[0];
        }
        
        // mode must not be empty. Use "null" (the string "null") mode for plain text
        if (!_validateNonEmptyString(mode, "mode", result)) {
            result.reject();
            return result.promise();
        }
        
        var finish = function () {
            if (!CodeMirror.modes[mode]) {
                result.reject("CodeMirror mode \"" + mode + "\" is not loaded");
                return;
            }
            
            if (mimeMode) {
                var modeConfig = CodeMirror.mimeModes[mimeMode];
                
                if (!modeConfig) {
                    result.reject("CodeMirror MIME mode \"" + mimeMode + "\" not found");
                    return;
                }
            }
            
            // This mode is now only about what to tell CodeMirror
            // The base mode was only necessary to load the proper mode file
            self._mode = mimeMode || mode;
            self._wasModified();
            
            result.resolve(self);
        };
        
        if (CodeMirror.modes[mode]) {
            finish();
        } else {
            require(["thirdparty/CodeMirror2/mode/" + mode + "/" + mode], finish);
        }
        
        return result.promise();
    };
    
    /**
     * Returns an array of file extensions for this language.
     * @return {Array.<string>} File extensions used by this language
     */
    Language.prototype.getFileExtensions = function () {
        // Use concat to create a copy of this array, preventing external modification
        return this._fileExtensions.concat();
    };
    
    /**
     * Returns an array of file names for extensionless files that use this language.
     * @return {Array.<string>} Extensionless file names used by this language
     */
    Language.prototype.getFileNames = function () {
        // Use concat to create a copy of this array, preventing external modification
        return this._fileNames.concat();
    };

    /**
     * Adds one or more file extensions to this language.
     * @param {!string|Array.<string>} extension A file extension (or array thereof) used by this language
     */
    Language.prototype.addFileExtension = function (extension) {
        if (Array.isArray(extension)) {
            extension.forEach(this._addFileExtension.bind(this));
        } else {
            this._addFileExtension(extension);
        }
    };
    Language.prototype._addFileExtension = function (extension) {
        // Remove a leading dot if present
        if (extension.charAt(0) === ".") {
            extension = extension.substr(1);
        }
        
        // Make checks below case-INsensitive
        extension = extension.toLowerCase();
        
        if (this._fileExtensions.indexOf(extension) === -1) {
            this._fileExtensions.push(extension);
            
            var language = _fileExtensionToLanguageMap[extension];
            if (language) {
                console.warn("Cannot register file extension \"" + extension + "\" for " + this._name + ", it already belongs to " + language._name);
            } else {
                _fileExtensionToLanguageMap[extension] = this;
            }
            
            this._wasModified();
        }
    };

    /**
     * Unregisters one or more file extensions from this language.
     * @param {!string|Array.<string>} extension File extension (or array thereof) to stop using for this language
     */
    Language.prototype.removeFileExtension = function (extension) {
        if (Array.isArray(extension)) {
            extension.forEach(this._removeFileExtension.bind(this));
        } else {
            this._removeFileExtension(extension);
        }
    };
    Language.prototype._removeFileExtension = function (extension) {
        // Remove a leading dot if present
        if (extension.charAt(0) === ".") {
            extension = extension.substr(1);
        }
        
        // Make checks below case-INsensitive
        extension = extension.toLowerCase();
        
        var index = this._fileExtensions.indexOf(extension);
        if (index !== -1) {
            this._fileExtensions.splice(index, 1);
            
            delete _fileExtensionToLanguageMap[extension];
            
            this._wasModified();
        }
    };

    /**
     * Adds one or more file names to the language which is used to match files that don't have extensions like "Makefile" for example.
     * @param {!string|Array.<string>} extension An extensionless file name (or array thereof) used by this language
     */
    Language.prototype.addFileName = function (name) {
        if (Array.isArray(name)) {
            name.forEach(this._addFileName.bind(this));
        } else {
            this._addFileName(name);
        }
    };
    Language.prototype._addFileName = function (name) {
        // Make checks below case-INsensitive
        name = name.toLowerCase();
        
        if (this._fileNames.indexOf(name) === -1) {
            this._fileNames.push(name);
            
            var language = _fileNameToLanguageMap[name];
            if (language) {
                console.warn("Cannot register file name \"" + name + "\" for " + this._name + ", it already belongs to " + language._name);
            } else {
                _fileNameToLanguageMap[name] = this;
            }
            
            this._wasModified();
        }
    };

    /**
     * Unregisters one or more file names from this language.
     * @param {!string|Array.<string>} extension An extensionless file name (or array thereof) used by this language
     */
    Language.prototype.removeFileName = function (name) {
        if (Array.isArray(name)) {
            name.forEach(this._removeFileName.bind(this));
        } else {
            this._removeFileName(name);
        }
    };
    Language.prototype._removeFileName = function (name) {
        // Make checks below case-INsensitive
        name = name.toLowerCase();
        
        var index = this._fileNames.indexOf(name);
        if (index !== -1) {
            this._fileNames.splice(index, 1);
            
            delete _fileNameToLanguageMap[name];
            
            this._wasModified();
        }
    };

    /**
     * Returns whether the line comment syntax is defined for this language.
     * @return {boolean} Whether line comments are supported
     */
    Language.prototype.hasLineCommentSyntax = function () {
        return this._lineCommentSyntax.length > 0;
    };
    
    /**
     * Returns an array of prefixes to use for line comments.
     * @return {Array.<string>} The prefixes
     */
    Language.prototype.getLineCommentPrefixes = function () {
        return this._lineCommentSyntax;
    };

    /**
     * Sets the prefixes to use for line comments in this language or prints an error to the console.
     * @param {!(string|Array.<string>)} prefix Prefix string or an array of prefix strings
     *   to use for line comments (e.g. "//" or ["//", "#"])
     * @return {boolean} Whether the syntax was valid and set or not
     */
    Language.prototype.setLineCommentSyntax = function (prefix) {
        var prefixes = Array.isArray(prefix) ? prefix : [prefix];
        var i;
        
        if (prefixes.length) {
            this._lineCommentSyntax = [];
            for (i = 0; i < prefixes.length; i++) {
                _validateNonEmptyString(String(prefixes[i]), Array.isArray(prefix) ? "prefix[" + i + "]" : "prefix");
                
                this._lineCommentSyntax.push(prefixes[i]);
            }
            this._wasModified();
        } else {
            console.error("The prefix array should not be empty");
        }
        
        return true;
    };
    
    /**
     * Returns whether the block comment syntax is defined for this language.
     * @return {boolean} Whether block comments are supported
     */
    Language.prototype.hasBlockCommentSyntax = function () {
        return Boolean(this._blockCommentSyntax);
    };
    
    /**
     * Returns the prefix to use for block comments.
     * @return {string} The prefix
     */
    Language.prototype.getBlockCommentPrefix = function () {
        return this._blockCommentSyntax && this._blockCommentSyntax.prefix;
    };

    /**
     * Returns the suffix to use for block comments.
     * @return {string} The suffix
     */
    Language.prototype.getBlockCommentSuffix = function () {
        return this._blockCommentSyntax && this._blockCommentSyntax.suffix;
    };
    
    /**
     * Sets the prefix and suffix to use for blocks comments in this language or prints an error to the console.
     * @param {!string} prefix Prefix string to use for block comments (e.g. "<!--")
     * @param {!string} suffix Suffix string to use for block comments (e.g. "-->")
     * @return {boolean} Whether the syntax was valid and set or not
     */
    Language.prototype.setBlockCommentSyntax = function (prefix, suffix) {
        if (!_validateNonEmptyString(prefix, "prefix") || !_validateNonEmptyString(suffix, "suffix")) {
            return false;
        }
        
        this._blockCommentSyntax = { prefix: prefix, suffix: suffix };
        this._wasModified();
        
        return true;
    };
    
    /**
     * Returns either a language associated with the mode or the fallback language.
     * Used to disambiguate modes used by multiple languages.
     * @param {!string} mode The mode to associate the language with
     * @return {Language} This language if it uses the mode, or whatever {@link #_getLanguageForMode} returns
     */
    Language.prototype.getLanguageForMode = function (mode) {
        if (mode === this._mode) {
            return this;
        }
        return this._modeToLanguageMap[mode] || _getLanguageForMode(mode);
    };

    /**
     * Overrides a mode-to-language association for this particular language only or prints an error to the console.
     * Used to disambiguate modes used by multiple languages.
     * @param {!string} mode The mode to associate the language with
     * @param {!Language} language The language to associate with the mode
     * @return {boolean} Whether the mode-to-language association was valid and set or not
     * @private
     */
    Language.prototype._setLanguageForMode = function (mode, language) {
        if (mode === this._mode && language !== this) {
            console.error("A language must always map its mode to itself");
            return false;
        }
        
        this._modeToLanguageMap[mode] = language;
        this._wasModified();
        
        return true;
    };

    /**
     * Determines whether this is the fallback language or not
     * @return {boolean} True if this is the fallback language, false otherwise
     */
    Language.prototype.isFallbackLanguage = function () {
        return this === _fallbackLanguage;
    };
    
    /**
     * Trigger the "languageModified" event if this language is registered already
     * @see #_triggerLanguageModified
     * @private
     */
    Language.prototype._wasModified = function () {
        if (_languages[this._id]) {
            _triggerLanguageModified(this);
        }
    };
    
    /**
     * Indicates whether or not the language is binary (e.g., image or audio).
     * @return {boolean}
     */
    Language.prototype.isBinary = function () {
        return this._isBinary;
    };
    
    /**
     * Sets whether or not the language is binary
     * @param {!boolean} isBinary
     */
    Language.prototype._setBinary = function (isBinary) {
        this._isBinary = isBinary;
    };
    
    /**
     * Defines a language.
     *
     * @param {!string}               id                        Unique identifier for this language: lowercase letters, digits, and _ separators (e.g. "cpp", "foo_bar", "c99")
     * @param {!Object}               definition                An object describing the language
     * @param {!string}               definition.name           Human-readable name of the language, as it's commonly referred to (e.g. "C++")
     * @param {Array.<string>}        definition.fileExtensions List of file extensions used by this language (e.g. ["php", "php3"] or ["coffee.md"] - may contain dots)
     * @param {Array.<string>}        definition.fileNames      List of exact file names (e.g. ["Makefile"] or ["package.json]). Higher precedence than file extension.
     * @param {Array.<string>}        definition.blockComment   Array with two entries defining the block comment prefix and suffix (e.g. ["<!--", "-->"])
     * @param {(string|Array.<string>)} definition.lineComment  Line comment prefixes (e.g. "//" or ["//", "#"])
     * @param {(string|Array.<string>)} definition.mode         CodeMirror mode (e.g. "htmlmixed"), optionally with a MIME mode defined by that mode ["clike", "text/x-c++src"]
     *                                                          Unless the mode is located in thirdparty/CodeMirror2/mode/<name>/<name>.js, you need to first load it yourself.
     *
     * @return {$.Promise} A promise object that will be resolved with a Language object
     **/
    function defineLanguage(id, definition) {
        var result = new $.Deferred();
        
        if (_pendingLanguages[id]) {
            result.reject("Language \"" + id + "\" is waiting to be resolved.");
            return result.promise();
        }
        if (_languages[id]) {
            result.reject("Language \"" + id + "\" is already defined");
            return result.promise();
        }

        var language       = new Language(),
            name           = definition.name,
            fileExtensions = definition.fileExtensions,
            fileNames      = definition.fileNames,
            blockComment   = definition.blockComment,
            lineComment    = definition.lineComment,
            i,
            l;
        
        function _finishRegisteringLanguage() {
            if (fileExtensions) {
                for (i = 0, l = fileExtensions.length; i < l; i++) {
                    language.addFileExtension(fileExtensions[i]);
                }
            }
            // register language file names after mode has loaded
            if (fileNames) {
                for (i = 0, l = fileNames.length; i < l; i++) {
                    language.addFileName(fileNames[i]);
                }
            }
            
            language._setBinary(!!definition.isBinary);
            
            // store language to language map
            _languages[language.getId()] = language;
        }
        
        if (!language._setId(id) || !language._setName(name) ||
                (blockComment && !language.setBlockCommentSyntax(blockComment[0], blockComment[1])) ||
                (lineComment && !language.setLineCommentSyntax(lineComment))) {
            result.reject();
            return result.promise();
        }

        
        if (definition.isBinary) {
            // add file extensions and store language to language map
            _finishRegisteringLanguage();
            
            result.resolve(language);
            // Not notifying DocumentManager via event LanguageAdded, because DocumentManager
            // does not care about binary files.
        } else {
            // track languages that are currently loading
            _pendingLanguages[id] = language;
            
            language._loadAndSetMode(definition.mode).done(function () {
  
                // globally associate mode to language
                _setLanguageForMode(language.getMode(), language);
                
                // add file extensions and store language to language map
                _finishRegisteringLanguage();
                
                // fire an event to notify DocumentManager of the new language
                _triggerLanguageAdded(language);
                
                result.resolve(language);
            }).fail(function (error) {
                console.error(error);
                result.reject(error);
            }).always(function () {
                // delete from pending languages after success and failure
                delete _pendingLanguages[id];
            });
        }
        
        return result.promise();
    }
    
    /**
     * @private
     * 
     * If a default file extension or name was overridden by a pref, restore it.
     * 
     * @param {string} name Extension or filename that should be restored
     * @param {{overridden: string, add: string}} prefState object for the pref that is currently being updated
     */
    function _restoreOverriddenDefault(name, state) {
        if (state.overridden[name]) {
            var language = getLanguage(state.overridden[name]);
            language[state.add](name);
            delete state.overridden[name];
        }
    }
    
    /**
     * @private
     * 
     * Updates extension and filename mappings from languages based on the current preferences values.
     * 
     * The preferences look like this in a prefs file:
     * 
     * Map *.foo to javascript, *.vm to html
     * 
     *     "language.fileExtensions": {
     *         "foo": "javascript",
     *         "vm": "html"
     *     }
     * 
     * Map "Gemfile" to ruby:
     * 
     *     "language.fileNames": {
     *         "Gemfile": "ruby"
     *     }
     */
    function _updateFromPrefs(pref) {
        var newMapping = PreferencesManager.get(pref),
            newNames = Object.keys(newMapping),
            state = _prefState[pref],
            last = state.last,
            overridden = state.overridden;
        
        // Look for added and changed names (extensions or filenames)
        newNames.forEach(function (name) {
            var language;
            if (newMapping[name] !== last[name]) {
                if (last[name]) {
                    language = getLanguage(last[name]);
                    if (language) {
                        language[state.remove](name);
                        
                        // If this name that was previously mapped was overriding a default
                        // restore it now.
                        _restoreOverriddenDefault(name, state);
                    }
                }
                
                language = exports[state.get](name);
                if (language) {
                    language[state.remove](name);
                    
                    // We're removing a name that was defined in Brackets or an extension,
                    // so keep track of how it used to be mapped.
                    if (!overridden[name]) {
                        overridden[name] = language.getId();
                    }
                }
                language = getLanguage(newMapping[name]);
                if (language) {
                    language[state.add](name);
                }
            }
        });
        
        // Look for removed names (extensions or filenames)
        _.difference(Object.keys(last), newNames).forEach(function (name) {
            var language = getLanguage(last[name]);
            if (language) {
                language[state.remove](name);
                _restoreOverriddenDefault(name, state);
            }
        });
        state.last = newMapping;
    }
    
<<<<<<< HEAD
=======
   
    EventDispatcher.makeEventDispatcher(exports);
>>>>>>> b8f92c1b
    
    // Prevent modes from being overwritten by extensions
    _patchCodeMirror();
    
    // Define a custom MIME mode here instead of putting it directly into languages.json
    // because JSON files can't contain regular expressions. Also, all other modes so
    // far were strings, so we spare us the trouble of allowing more complex mode values.
    CodeMirror.defineMIME("text/x-brackets-html", {
        "name": "htmlmixed",
        "scriptTypes": [{"matches": /\/x-handlebars|\/x-mustache|^text\/html$/i,
                       "mode": null}]
    });

    // Define SVG MIME type so an SVG language can be defined for SVG-specific code hints.
    // Currently, SVG uses XML mode so it has generic XML syntax highlighting. This can
    // be removed when SVG gets its own CodeMirror mode with SVG syntax highlighting.
    CodeMirror.defineMIME("image/svg+xml", {name: "xml", modeProps: {helperType: "svg"}});
    
    // Load the default languages
    _defaultLanguagesJSON = JSON.parse(_defaultLanguagesJSON);
    _ready = Async.doInParallel(Object.keys(_defaultLanguagesJSON), function (key) {
        return defineLanguage(key, _defaultLanguagesJSON[key]);
    }, false);
    
    // Get the object for HTML
    _ready.always(function () {
        var html = getLanguage("html");
        
        // The htmlmixed mode uses the xml mode internally for the HTML parts, so we map it to HTML
        html._setLanguageForMode("xml", html);
        
        // Currently we override the above mentioned "xml" in TokenUtils.getModeAt, instead returning "html".
        // When the CSSInlineEditor and the hint providers are no longer based on modes, this can be changed.
        // But for now, we need to associate this madeup "html" mode with our HTML language object.
        _setLanguageForMode("html", html);
        
        // Similarly, the php mode uses clike internally for the PHP parts
        var php = getLanguage("php");
        php._setLanguageForMode("clike", php);

        // Similar hack to the above for dealing with SCSS/CSS.
        var scss = getLanguage("scss");
        scss._setLanguageForMode("css", scss);
        
        // The fallback language for unknown modes and file extensions
        _fallbackLanguage = getLanguage("unknown");
        
        // There is a circular dependency between FileUtils and LanguageManager which
        // was introduced in 254b01e2f2eebea4416026d0f40d017b8ca6dbc9
        // and may be preventing us from importing PreferencesManager (which also
        // depends on FileUtils) here. Using the async form of require fixes this.
        require(["preferences/PreferencesManager"], function (pm) {
            PreferencesManager = pm;
            pm.definePreference(_EXTENSION_MAP_PREF, "object", {}).on("change", function () {
                _updateFromPrefs(_EXTENSION_MAP_PREF);
            });
            pm.definePreference(_NAME_MAP_PREF, "object", {}).on("change", function () {
                _updateFromPrefs(_NAME_MAP_PREF);
            });
            _updateFromPrefs(_EXTENSION_MAP_PREF);
            _updateFromPrefs(_NAME_MAP_PREF);
        });
    });
    
    // Private for unit tests
    exports._EXTENSION_MAP_PREF         = _EXTENSION_MAP_PREF;
    exports._NAME_MAP_PREF              = _NAME_MAP_PREF;
    exports._resetPathLanguageOverrides = _resetPathLanguageOverrides;
    
    // Public methods
    exports.ready                       = _ready;
    exports.defineLanguage              = defineLanguage;
    exports.getLanguage                 = getLanguage;
    exports.getLanguageForExtension     = getLanguageForExtension;
    exports.getLanguageForPath          = getLanguageForPath;
    exports.getLanguages                = getLanguages;
    exports.setLanguageOverrideForPath  = setLanguageOverrideForPath;
});<|MERGE_RESOLUTION|>--- conflicted
+++ resolved
@@ -1056,11 +1056,8 @@
         state.last = newMapping;
     }
     
-<<<<<<< HEAD
-=======
    
     EventDispatcher.makeEventDispatcher(exports);
->>>>>>> b8f92c1b
     
     // Prevent modes from being overwritten by extensions
     _patchCodeMirror();

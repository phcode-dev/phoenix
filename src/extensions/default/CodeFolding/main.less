--- conflicted
+++ resolved
@@ -42,14 +42,6 @@
 .CodeMirror.folding-enabled .CodeMirror-linenumber {
     // Normally linenumber gutter has large right-padding to separate it from the code's text. But the
     // folding gutter provides that same separation, so we need much less padding when it's displayed.
-<<<<<<< HEAD
-    padding-right: 5px;
-}
-
-
-.CodeMirror-foldmarker {
-=======
->>>>>>> 88423f5e
     padding-right: 5px;
 }
 
@@ -66,13 +58,9 @@
     background-color: @color-marker-bg;
     
     &:after {
-<<<<<<< HEAD
-        content: "\27f7";
-=======
         content: "...";
         font-size: 0.9em;
         vertical-align: top;
         line-height: 1.0em;
->>>>>>> 88423f5e
     }
 }
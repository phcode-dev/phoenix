/*
 * Copyright (c) 2013 Adobe Systems Incorporated. All rights reserved.
 *  
 * Permission is hereby granted, free of charge, to any person obtaining a
 * copy of this software and associated documentation files (the "Software"), 
 * to deal in the Software without restriction, including without limitation 
 * the rights to use, copy, modify, merge, publish, distribute, sublicense, 
 * and/or sell copies of the Software, and to permit persons to whom the 
 * Software is furnished to do so, subject to the following conditions:
 *  
 * The above copyright notice and this permission notice shall be included in
 * all copies or substantial portions of the Software.
 *  
 * THE SOFTWARE IS PROVIDED "AS IS", WITHOUT WARRANTY OF ANY KIND, EXPRESS OR
 * IMPLIED, INCLUDING BUT NOT LIMITED TO THE WARRANTIES OF MERCHANTABILITY, 
 * FITNESS FOR A PARTICULAR PURPOSE AND NONINFRINGEMENT. IN NO EVENT SHALL THE
 * AUTHORS OR COPYRIGHT HOLDERS BE LIABLE FOR ANY CLAIM, DAMAGES OR OTHER 
 * LIABILITY, WHETHER IN AN ACTION OF CONTRACT, TORT OR OTHERWISE, ARISING 
 * FROM, OUT OF OR IN CONNECTION WITH THE SOFTWARE OR THE USE OR OTHER 
 * DEALINGS IN THE SOFTWARE.
 * 
 */

/*jslint vars: true, plusplus: true, devel: true, browser: true, nomen: true, indent: 4, maxerr: 50 */
/*global define, describe, it, xit, expect, beforeEach, afterEach, waitsFor, runs, $, brackets, waitsForDone */

define(function (require, exports, module) {
    "use strict";
   
    var SpecRunnerUtils = brackets.getModule("spec/SpecRunnerUtils"),
        FileUtils       = brackets.getModule("file/FileUtils");

    describe("Hover Preview", function () {
        var testFolder = FileUtils.getNativeModuleDirectoryPath(module) + "/unittest-files/";
        var testWindow, brackets, CommandManager, Commands, EditorManager, HoverPreview, editor;

        beforeEach(function () {
            // Create a new window that will be shared by ALL tests in this spec.
            if (!testWindow) {
                runs(function () {
                    SpecRunnerUtils.createTestWindowAndRun(this, function (w) {
                        testWindow = w;
                        // Load module instances from brackets.test
                        brackets = testWindow.brackets;
                        CommandManager = testWindow.brackets.test.CommandManager;
                        Commands = testWindow.brackets.test.Commands;
                        EditorManager = brackets.test.EditorManager;
                        HoverPreview = brackets.test.extensions.HoverPreview;
                    });
                });
                
                runs(function () {
                    SpecRunnerUtils.loadProjectInTestWindow(testFolder);
                });

                runs(function () {
                    waitsForDone(SpecRunnerUtils.openProjectFiles(["test.css"]), "open test file");
                });

                runs(function () {
                    editor = EditorManager.getCurrentFullEditor();
                });
            }
        });
        
        function getPopoverAtPos(lineNum, columnNum) {
            var cm = editor._codeMirror,
                pos = { line: lineNum, ch: columnNum },
                token;
            
            editor.setCursorPos(pos);
            token = cm.getTokenAt(pos);
            
            return HoverPreview._queryPreviewProviders(editor, pos, token);
        }
        
        function expectNoPreviewAtPos(line, ch) {
            var popoverInfo = getPopoverAtPos(line, ch);
            expect(popoverInfo).toBeFalsy();
        }
        
        function checkColorAtPos(expectedColor, line, ch) {
            var popoverInfo = getPopoverAtPos(line, ch);
            expect(popoverInfo._previewCSS).toBe(expectedColor);
        }
        
        function checkGradientAtPos(expectedGradient, line, ch) {
            // Just call checkColorAtPos since both have the same function calls.
            checkColorAtPos(expectedGradient, line, ch);
        }
        
        function checkImagePathAtPos(expectedPathEnding, line, ch) {
            var popoverInfo = getPopoverAtPos(line, ch),
                imagePath = popoverInfo._imgPath;
            
            // Just check end of path - local drive location prefix unimportant
            expect(imagePath.substr(imagePath.length - expectedPathEnding.length)).toBe(expectedPathEnding);
        }
        
        describe("Hover preview colors", function () {
            it("should show preview of hex colors either in 3 digit hex or or 6-digit hex", function () {
                runs(function () {
                    checkColorAtPos("#369", 3, 12);
                    checkColorAtPos("#2491F5", 4, 13);
                });
            });

            it("should NOT show preview of color on words start with #", function () {
                runs(function () {
                    expectNoPreviewAtPos(7, 7);     // cursor on #invalid_hex
                    expectNoPreviewAtPos(8, 15);    // cursor on #web
                });
            });

            it("should show preview of valid rgb/rgba colors", function () {
                runs(function () {
                    checkColorAtPos("rgb(255,0,0)",       12, 12);
                    checkColorAtPos("rgb(100%, 0%, 0%)",  13, 17);
                    checkColorAtPos("rgb(50%, 75%, 25%)", 14, 24);
                    
                    // rgba with values of 0-255 
                    checkColorAtPos("rgba(255, 0, 0, 0.5)", 15, 23);
                    checkColorAtPos("rgba(255, 0, 0, 1)",   16, 22);
                    checkColorAtPos("rgba(255, 0, 0, .5)",  17, 19);

                    // rgba with percentage values
                    checkColorAtPos("rgba(100%, 0%, 0%, 0.5)",  18, 32);
                    checkColorAtPos("rgba(80%, 50%, 50%, 1)",   20, 33);
                    // This is not working yet
                    //checkColorAtPos("rgba(50%, 75%, 25%, 1.0)", 21, 23);
                });
            });

            it("should NOT show preview of unsupported rgb/rgba colors", function () {
                runs(function () {
                    expectNoPreviewAtPos(25, 14);    // cursor on rgb(300, 0, 0)
                    expectNoPreviewAtPos(26, 15);    // cursor on rgb(0, 95.5, 0)
                    expectNoPreviewAtPos(27, 15);    // cursor on rgba(-0, 0, 0, 0.5)
                });
            });

            it("should show preview of valid hsl/hsla colors", function () {
                runs(function () {
                    checkColorAtPos("hsl(0, 100%, 50%)",       31, 22);
                    checkColorAtPos("hsla(0, 100%, 50%, 0.5)", 32, 23);
                    checkColorAtPos("hsla(0, 100%, 50%, .5)",  33, 23);
                });
            });

            it("should NOT show preview of unsupported hsl/hsla colors", function () {
                runs(function () {
                    expectNoPreviewAtPos(37, 24);    // cursor on hsl(390, 100%, 50%)
                    expectNoPreviewAtPos(38, 25);    // cursor on hsla(90, 100%, 50%, 2)
                    expectNoPreviewAtPos(39, 24);    // cursor on hsla(0, 200%, 50%, 0.5)
                    expectNoPreviewAtPos(40, 25);    // cursor on hsla(0.0, 100%, 50%, .5)
                });
            });

            it("should show preview of colors with valid names", function () {
                runs(function () {
                    checkColorAtPos("blueviolet",    47, 15);
                    checkColorAtPos("darkgoldenrod", 49, 16);
                    checkColorAtPos("darkgray",      50, 16);
                    checkColorAtPos("firebrick",     51, 15);
                    checkColorAtPos("honeydew",      53, 16);
                    checkColorAtPos("lavenderblush", 56, 16);
                    checkColorAtPos("salmon",        61, 16);
                    checkColorAtPos("tomato",        66, 16);
                });
            });

            it("should NOT show preview of colors with invalid names", function () {
                runs(function () {
                    expectNoPreviewAtPos(72, 15);    // cursor on redsox
                    expectNoPreviewAtPos(73, 16);    // cursor on pinky
                    // issue #3445
//                    expectNoPreviewAtPos(74, 16);    // cursor on blue in hyphenated word blue-chesse
//                    expectNoPreviewAtPos(75, 18);    // cursor on white in hyphenated word @bc-white
                });
            });
        });
            
        describe("Hover preview gradients", function () {
            it("Should show linear gradient preview for those with vendor prefix", function () {
                runs(function () {
                    var expectedGradient1 = "-webkit-linear-gradient(top,  #d2dfed 0%, #c8d7eb 26%, #bed0ea 51%, #a6c0e3 51%, #afc7e8 62%, #bad0ef 75%, #99b5db 88%, #799bc8 100%)",
                        expectedGradient2 = "-webkit-gradient(linear, left top, left bottom, color-stop(0%,#d2dfed), color-stop(26%,#c8d7eb), color-stop(51%,#bed0ea), color-stop(51%,#a6c0e3), color-stop(62%,#afc7e8), color-stop(75%,#bad0ef), color-stop(88%,#99b5db), color-stop(100%,#799bc8));",
                        expectedGradient3 = "-webkit-linear-gradient(top,  #d2dfed 0%,#c8d7eb 26%,#bed0ea 51%,#a6c0e3 51%,#afc7e8 62%,#bad0ef 75%,#99b5db 88%,#799bc8 100%)";
                    checkGradientAtPos(expectedGradient1, 80, 36);   // -moz- prefix gets stripped
                    checkGradientAtPos(expectedGradient2, 81, 36);   // Old webkit syntax
                    checkGradientAtPos(expectedGradient3, 82, 36);   // -webkit- prefix gets stripped
                    checkGradientAtPos(expectedGradient3, 83, 36);   // -o- prefix gets stripped
                    checkGradientAtPos(expectedGradient3, 84, 36);   // -ms- prefix gets stripped
                });
            });
            
            it("Should show linear gradient preview for those with w3c standard syntax (no prefix)", function () {
                runs(function () {
<<<<<<< HEAD
                    checkGradientAtPos("-webkit-linear-gradient(to right, #333, #CCC)",        98, 50);
                    checkGradientAtPos("-webkit-linear-gradient(#333, #CCC)",                  99, 50);
                    checkGradientAtPos("-webkit-linear-gradient(to bottom right, #333, #CCC)", 100, 50);
                    checkGradientAtPos("-webkit-linear-gradient(135deg, #333, #CCC)",          101, 50);
=======
                    // Keyword "to" not supported until Brackets upgrades to Chrome 26
                    //checkGradientAtPos("linear-gradient(to right, #333, #CCC)",        98, 50);
                    checkGradientAtPos("linear-gradient(#333, #CCC)",                  99, 50);
                    //checkGradientAtPos("linear-gradient(to bottom right, #333, #CCC)", 100, 50);
                    checkGradientAtPos("linear-gradient(135deg, #333, #CCC)",          101, 50);
>>>>>>> 20184f23

                    // multiple colors
                    checkGradientAtPos("-webkit-linear-gradient(#333, #CCC, #333)",             104, 50);
                    checkGradientAtPos("-webkit-linear-gradient(#333 0%, #CCC 33%, #333 100%)", 105, 50);
                    checkGradientAtPos("-webkit-linear-gradient(yellow, blue 20%, #0f0)",       106, 50);
                });
            });

            it("Should show radial gradient preview for those with vendor prefix syntax", function () {
                runs(function () {
                    var expectedGradient1 = "-webkit-gradient(radial, center center, 0, center center, 141, from(black), to(white), color-stop(25%, blue), color-stop(40%, green), color-stop(60%, red), color-stop(80%, purple));",
                        expectedGradient2 = "radial-gradient(center center, circle contain, black 0%, blue 25%, green 40%, red 60%, purple 80%, white 100%)";
                    checkGradientAtPos(expectedGradient1, 110, 93);   // old webkit syntax
<<<<<<< HEAD
                    
                    // TODO (#3535): Expect broken preview or no preview at all?
//                    checkGradientAtPos("-webkit-" + expectedGradient2, 111, 36);   // Append -webkit- prefix
//                    checkGradientAtPos("-moz-" + expectedGradient2,    112, 36);   // Append -moz- prefix - TODO: why?
//                    checkGradientAtPos("-ms-" + expectedGradient2,     113, 36);   // Append -ms- prefix
//                    checkGradientAtPos("-o-" + expectedGradient2,      114, 36);   // Append -0- prefix
=======
                    checkGradientAtPos(expectedGradient2, 111, 36);   // -webkit- prefix gets stripped
                    checkGradientAtPos(expectedGradient2, 112, 36);   // -moz- prefix gets stripped
                    checkGradientAtPos(expectedGradient2, 113, 36);   // -ms- prefix gets stripped
                    checkGradientAtPos(expectedGradient2, 114, 36);   // -0- prefix gets stripped
>>>>>>> 20184f23
                });
            });
            
            xit("Should show radial gradient preview for those with w3c standard syntax (no prefix)", function () {
                runs(function () {
                    checkGradientAtPos("-webkit-radial-gradient(yellow, green)", 118, 40);
                });
            });

            xit("Should show repeating linear gradient preview", function () {
                runs(function () {
                    checkGradientAtPos("radial-gradient(yellow, green)", 122, 50);
                    checkGradientAtPos("radial-gradient(yellow, green)", 123, 50);
                    checkGradientAtPos("radial-gradient(yellow, green)", 124, 50);
                });
            });

            xit("Should show repeating radial gradient preview", function () {
                runs(function () {
                    checkGradientAtPos("repeating-radial-gradient(circle closest-side at 20px 30px, red, yellow, green 100%, yellow 150%, red 200%)", 128, 40);
                    checkGradientAtPos("repeating-radial-gradient(red, blue 20px, red 40px)", 129, 40);
                });
            });
            
        });

        describe("Hover preview positioning", function () {
            
            function showPopoverAtPos(line, ch) {
                var popoverInfo = getPopoverAtPos(line, ch);
                HoverPreview._forceShow(popoverInfo);
            }
            
            function getBounds(object) {
                return {
                    left:   object.offset().left,
                    top:    object.offset().top,
                    right:  object.offset().left + object.width(),
                    bottom: object.offset().top + object.height()
                };
            }

            function boundsInsideWindow(object) {
                var bounds = getBounds(object);
                return bounds.left   >= 0                      &&
                       bounds.right  <= $(testWindow).width()  &&
                       bounds.top    >= 0                      &&
                       bounds.bottom <= $(testWindow).height();
            }

            function toggleOption(commandID, text) {
                runs(function () {
                    var promise = CommandManager.execute(commandID);
                    waitsForDone(promise, text);
                });
            }

            it("popover is not clipped", function () {
                var $popover  = testWindow.$("#hover-preview-container");
                expect($popover.length).toEqual(1);
                
                runs(function () {
                    // Popover should be below item
                    showPopoverAtPos(3, 12);
                    expect(boundsInsideWindow($popover)).toBeTruthy();

                    // Popover should above item
                    showPopoverAtPos(20, 33);
                    expect(boundsInsideWindow($popover)).toBeTruthy();
                });

                runs(function () {
                    // Turn off word wrap for next tests
                    toggleOption(Commands.TOGGLE_WORD_WRAP, "Toggle word-wrap");
                });

                runs(function () {

// Issue #3447 - fixes both of the following tests
/*
                    // Popover should be inside right edge
                    showPopoverAtPos(81, 36);
                    expect(boundsInsideWindow($popover)).toBeTruthy();
*/

/*
                    // Popover should be inside left edge
                    var scrollX = editor._codeMirror.defaultCharWidth()  * 120,
                        scrollY = editor._codeMirror.defaultTextHeight() * 190;

                    editor.setScrollPos(scrollX, scrollY);      // Scroll right
                    showPopoverAtPos(82, 136);
                    expect(boundsInsideWindow($popover)).toBeTruthy();
*/

                    // restore word wrap
                    toggleOption(Commands.TOGGLE_WORD_WRAP, "Toggle word-wrap");
                });
            });
        });

        describe("Hover preview images", function () {
            it("Should show image preview for file path inside url()", function () {
                runs(function () {
                    checkImagePathAtPos("img/grabber_color-well.png", 133, 26);
                    checkImagePathAtPos("img/Color.png",              134, 26);
                    checkImagePathAtPos("img/DancingPeaks.gif",       135, 26);
                    checkImagePathAtPos("img/Example.svg",            136, 26);
                });
            });
            
            it("Should show image preview for urls with http/https", function () {
                runs(function () {
                    checkImagePathAtPos("https://raw.github.com/gruehle/HoverPreview/master/screenshots/Image.png", 138, 26);
                });
            });
            
            it("Should show image preview for file path inside single or double quotes", function () {
                runs(function () {
                    checkImagePathAtPos("img/med_hero.jpg",       140, 26);
                    checkImagePathAtPos("img/Gradient.png",       141, 26);
                    checkImagePathAtPos("Lake_mapourika_NZ.jpeg", 142, 26);
                });
                
                // This must be in the last spec in the suite.
                runs(function () {
                    this.after(function () {
                        SpecRunnerUtils.closeTestWindow();
                    });
                });
            });
        });
    });
});<|MERGE_RESOLUTION|>--- conflicted
+++ resolved
@@ -22,7 +22,7 @@
  */
 
 /*jslint vars: true, plusplus: true, devel: true, browser: true, nomen: true, indent: 4, maxerr: 50 */
-/*global define, describe, it, xit, expect, beforeEach, afterEach, waitsFor, runs, $, brackets, waitsForDone */
+/*global define, describe, it, expect, beforeEach, afterEach, waitsFor, runs, $, brackets, waitsForDone */
 
 define(function (require, exports, module) {
     "use strict";
@@ -126,8 +126,7 @@
                     // rgba with percentage values
                     checkColorAtPos("rgba(100%, 0%, 0%, 0.5)",  18, 32);
                     checkColorAtPos("rgba(80%, 50%, 50%, 1)",   20, 33);
-                    // This is not working yet
-                    //checkColorAtPos("rgba(50%, 75%, 25%, 1.0)", 21, 23);
+                    //checkColorAtPos("rgba(50%, 75%, 25%, 1.0)", 21, 23);  // TODO (#3454): not working yet
                 });
             });
 
@@ -196,18 +195,14 @@
             
             it("Should show linear gradient preview for those with w3c standard syntax (no prefix)", function () {
                 runs(function () {
-<<<<<<< HEAD
-                    checkGradientAtPos("-webkit-linear-gradient(to right, #333, #CCC)",        98, 50);
                     checkGradientAtPos("-webkit-linear-gradient(#333, #CCC)",                  99, 50);
-                    checkGradientAtPos("-webkit-linear-gradient(to bottom right, #333, #CCC)", 100, 50);
                     checkGradientAtPos("-webkit-linear-gradient(135deg, #333, #CCC)",          101, 50);
-=======
-                    // Keyword "to" not supported until Brackets upgrades to Chrome 26
-                    //checkGradientAtPos("linear-gradient(to right, #333, #CCC)",        98, 50);
-                    checkGradientAtPos("linear-gradient(#333, #CCC)",                  99, 50);
-                    //checkGradientAtPos("linear-gradient(to bottom right, #333, #CCC)", 100, 50);
-                    checkGradientAtPos("linear-gradient(135deg, #333, #CCC)",          101, 50);
->>>>>>> 20184f23
+                    
+                    // TODO (#3458): Keyword "to" not supported until Brackets upgrades to Chrome 26
+                    //checkGradientAtPos("-webkit-linear-gradient(to right, #333, #CCC)",        98, 50);
+                    //checkGradientAtPos("-webkit-linear-gradient(to bottom right, #333, #CCC)", 100, 50);
+                    expectNoPreviewAtPos(98, 50);
+                    expectNoPreviewAtPos(100, 50);
 
                     // multiple colors
                     checkGradientAtPos("-webkit-linear-gradient(#333, #CCC, #333)",             104, 50);
@@ -219,48 +214,56 @@
             it("Should show radial gradient preview for those with vendor prefix syntax", function () {
                 runs(function () {
                     var expectedGradient1 = "-webkit-gradient(radial, center center, 0, center center, 141, from(black), to(white), color-stop(25%, blue), color-stop(40%, green), color-stop(60%, red), color-stop(80%, purple));",
-                        expectedGradient2 = "radial-gradient(center center, circle contain, black 0%, blue 25%, green 40%, red 60%, purple 80%, white 100%)";
+                        expectedGradient2 = "-webkit-radial-gradient(center center, circle contain, black 0%, blue 25%, green 40%, red 60%, purple 80%, white 100%)";
                     checkGradientAtPos(expectedGradient1, 110, 93);   // old webkit syntax
-<<<<<<< HEAD
-                    
-                    // TODO (#3535): Expect broken preview or no preview at all?
-//                    checkGradientAtPos("-webkit-" + expectedGradient2, 111, 36);   // Append -webkit- prefix
-//                    checkGradientAtPos("-moz-" + expectedGradient2,    112, 36);   // Append -moz- prefix - TODO: why?
-//                    checkGradientAtPos("-ms-" + expectedGradient2,     113, 36);   // Append -ms- prefix
-//                    checkGradientAtPos("-o-" + expectedGradient2,      114, 36);   // Append -0- prefix
-=======
-                    checkGradientAtPos(expectedGradient2, 111, 36);   // -webkit- prefix gets stripped
+                    checkGradientAtPos(expectedGradient2, 111, 36);   // -webkit- prefix preserved
                     checkGradientAtPos(expectedGradient2, 112, 36);   // -moz- prefix gets stripped
                     checkGradientAtPos(expectedGradient2, 113, 36);   // -ms- prefix gets stripped
                     checkGradientAtPos(expectedGradient2, 114, 36);   // -0- prefix gets stripped
->>>>>>> 20184f23
-                });
-            });
-            
-            xit("Should show radial gradient preview for those with w3c standard syntax (no prefix)", function () {
-                runs(function () {
-                    checkGradientAtPos("-webkit-radial-gradient(yellow, green)", 118, 40);
-                });
-            });
-
-            xit("Should show repeating linear gradient preview", function () {
-                runs(function () {
-                    checkGradientAtPos("radial-gradient(yellow, green)", 122, 50);
-                    checkGradientAtPos("radial-gradient(yellow, green)", 123, 50);
-                    checkGradientAtPos("radial-gradient(yellow, green)", 124, 50);
-                });
-            });
-
-            xit("Should show repeating radial gradient preview", function () {
-                runs(function () {
-                    checkGradientAtPos("repeating-radial-gradient(circle closest-side at 20px 30px, red, yellow, green 100%, yellow 150%, red 200%)", 128, 40);
-                    checkGradientAtPos("repeating-radial-gradient(red, blue 20px, red 40px)", 129, 40);
-                });
-            });
-            
-        });
-
-        describe("Hover preview positioning", function () {
+                });
+            });
+            
+            it("Should show radial gradient preview for those with w3c standard syntax (no prefix)", function () {
+                runs(function () {
+                    // TODO (#3458): support new W3C syntax
+//                    checkGradientAtPos("-webkit-radial-gradient(yellow, green)", 118, 35);
+//                    checkGradientAtPos("-webkit-radial-gradient(yellow, green)", 118, 40);
+                    
+                    // For now the color stops are just previewed in isolation
+                    expectNoPreviewAtPos(118, 35);
+                    checkColorAtPos("yellow", 118, 40);
+                });
+            });
+
+            it("Should show repeating linear gradient preview", function () {
+                runs(function () {
+                    // TODO (#3458): support repeat
+//                    checkGradientAtPos("repeating-linear-gradient(red, blue 20px, red 40px)", 122, 50);
+//                    checkGradientAtPos("repeating-linear-gradient(red 0px, white 0px, blue 0px)", 123, 50);
+//                    checkGradientAtPos("repeating-linear-gradient(red 0px, white .1px, blue .2px)", 124, 50);
+                    
+                    // For now the color stops are just previewed in isolation
+                    expectNoPreviewAtPos(122, 35);
+                    expectNoPreviewAtPos(123, 35);
+                    expectNoPreviewAtPos(124, 35);
+                    checkColorAtPos("red", 122, 50);
+                });
+            });
+
+            it("Should show repeating radial gradient preview", function () {
+                runs(function () {
+                    // TODO (#3458): support repeat
+//                    checkGradientAtPos("repeating-radial-gradient(circle closest-side at 20px 30px, red, yellow, green 100%, yellow 150%, red 200%)", 128, 40);
+//                    checkGradientAtPos("repeating-radial-gradient(red, blue 20px, red 40px)", 129, 40);
+                    
+                    expectNoPreviewAtPos(128, 40);
+                    expectNoPreviewAtPos(129, 40);
+                });
+            });
+            
+        });
+
+        describe("Hover preview display", function () {
             
             function showPopoverAtPos(line, ch) {
                 var popoverInfo = getPopoverAtPos(line, ch);
@@ -291,7 +294,7 @@
                 });
             }
 
-            it("popover is not clipped", function () {
+            it("popover is positioned within window bounds", function () {
                 var $popover  = testWindow.$("#hover-preview-container");
                 expect($popover.length).toEqual(1);
                 
@@ -333,6 +336,16 @@
                     toggleOption(Commands.TOGGLE_WORD_WRAP, "Toggle word-wrap");
                 });
             });
+            
+            it("highlight matched text when popover shown", function () {
+                showPopoverAtPos(4, 14);
+                var markers = editor._codeMirror.findMarksAt({line: 4, ch: 14});
+                expect(markers.length).toBe(1);
+                var range = markers[0].find();
+                expect(range.from.ch).toBe(11);
+                expect(range.to.ch).toBe(18);
+            });
+            
         });
 
         describe("Hover preview images", function () {

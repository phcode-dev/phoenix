/*
 * Copyright (c) 2013 Adobe Systems Incorporated. All rights reserved.
 *  
 * Permission is hereby granted, free of charge, to any person obtaining a
 * copy of this software and associated documentation files (the "Software"), 
 * to deal in the Software without restriction, including without limitation 
 * the rights to use, copy, modify, merge, publish, distribute, sublicense, 
 * and/or sell copies of the Software, and to permit persons to whom the 
 * Software is furnished to do so, subject to the following conditions:
 *  
 * The above copyright notice and this permission notice shall be included in
 * all copies or substantial portions of the Software.
 *  
 * THE SOFTWARE IS PROVIDED "AS IS", WITHOUT WARRANTY OF ANY KIND, EXPRESS OR
 * IMPLIED, INCLUDING BUT NOT LIMITED TO THE WARRANTIES OF MERCHANTABILITY, 
 * FITNESS FOR A PARTICULAR PURPOSE AND NONINFRINGEMENT. IN NO EVENT SHALL THE
 * AUTHORS OR COPYRIGHT HOLDERS BE LIABLE FOR ANY CLAIM, DAMAGES OR OTHER 
 * LIABILITY, WHETHER IN AN ACTION OF CONTRACT, TORT OR OTHERWISE, ARISING 
 * FROM, OUT OF OR IN CONNECTION WITH THE SOFTWARE OR THE USE OR OTHER 
 * DEALINGS IN THE SOFTWARE.
 * 
 */

/*jslint vars: true, plusplus: true, devel: true, nomen: true,  regexp: true, indent: 4, maxerr: 50 */
/*global define, brackets, $, window, PathUtils, CodeMirror */

define(function (require, exports, module) {
    "use strict";
    
    // Brackets modules
    var AppInit             = brackets.getModule("utils/AppInit"),
        CommandManager      = brackets.getModule("command/CommandManager"),
        DocumentManager     = brackets.getModule("document/DocumentManager"),
        EditorManager       = brackets.getModule("editor/EditorManager"),
        ExtensionUtils      = brackets.getModule("utils/ExtensionUtils"),
        Menus               = brackets.getModule("command/Menus"),
        PreferencesManager  = brackets.getModule("preferences/PreferencesManager"),
        Strings             = brackets.getModule("strings");
   
    var previewContainerHTML       = require("text!HoverPreviewTemplate.html");
    
    var defaultPrefs               = { enabled: true },
        enabled,                             // Only show preview if true
        prefs                      = null,   // Preferences
        $previewContainer,                   // Preview container
        $previewContent,                     // Preview content holder
<<<<<<< HEAD
        currentDocument,                     // doc for change event
        currentImagePreviewContent   = "",   // Current image preview content, or "" if no content is showing.
        lastPreviewedColorOrGradient = "",   // Color/gradient value of last previewed.
        lastPreviewedImagePath       = "";   // Image path of last previewed.
=======
        lastPos;                             // Last line/ch pos processed by handleMouseMove
>>>>>>> 3292c87e
    
    // Constants
    var CMD_ENABLE_HOVER_PREVIEW    = "view.enableHoverPreview",
        HOVER_DELAY                 = 350,  // Time (ms) mouse must remain over a provider's matched text before popover appears
        POSITION_OFFSET             = 38,   // Distance between the bottom of the line and the bottom of the preview container
        POINTER_LEFT_OFFSET         = 17,   // Half of the pointer width, used to find the center of the pointer
        POINTER_TOP_OFFSET          =  7,   // Pointer height, used to shift popover above pointer
        POSITION_BELOW_OFFSET       = 16;   // Amount to adjust to top position when the preview bubble is below the text
    
    /**
     * There are three states for this var:
     * 1. If null, there is no provider result for the given mouse position.
     * 2. If non-null, and visible==true, there is a popover currently showing.
     * 3. If non-null, but visible==false, there is a provider result but it has not been shown yet because
     * we're waiting for HOVER_DELAY, which is tracked by hoverTimer. The state changes to visible==true as
     * soon as hoverTimer fires. If the mouse moves before then, the popover will never become visible.
     * 
     * @type {{
     *      visible: boolean,
     *      editor: !Editor,
     *      hoverTimer: number,             - setTimeout() token
     *      start: !{line, ch},             - start of matched text range
     *      end: !{line, ch},               - end of matched text range
     *      content: !string,               - HTML content to display in popover
     *      onShow: ?function():void,       - called once popover content added to the DOM (may never be called)
     *      xpos: number,                   - x of center of popover
     *      ytop: number,                   - y of top of matched text (when popover placed above text, normally)
     *      ybot: number,                   - y of bottom of matched text (when popover moved below text, avoiding window top)
     *      marker: ?CodeMirror.TextMarker  - only set once visible==true
     * }}
     */
    var popoverState = null;
    
    
    
    // Popover widget management ----------------------------------------------
    
    /**
     * Cancels whatever popoverState was currently pending and sets it back to null. If the popover was visible,
     * hides it; if the popover was invisible and still pending, cancels hoverTimer so it will never be shown.
     */
    function hidePreview() {
        if (!popoverState) {
            return;
        }
        
        if (popoverState.visible) {
            popoverState.marker.clear();
            
            $previewContent.empty();
            $previewContainer.hide();
            
        } else {
            window.clearTimeout(popoverState.hoverTimer);
        }
        
        popoverState = null;
    }
    
    function positionPreview(xpos, ytop, ybot) {
        var top = ytop - $previewContainer.height() - POSITION_OFFSET;
        
        if (top < 0) {
            $previewContainer.removeClass("preview-bubble-above");
            $previewContainer.addClass("preview-bubble-below");
            top = ybot + POSITION_BELOW_OFFSET;
            $previewContainer.offset({
                left: xpos - $previewContainer.width() / 2 - POINTER_LEFT_OFFSET,
                top: top
            });
        } else {
            $previewContainer.removeClass("preview-bubble-below");
            $previewContainer.addClass("preview-bubble-above");
            $previewContainer.offset({
                left: xpos - $previewContainer.width() / 2 - POINTER_LEFT_OFFSET,
                top: top - POINTER_TOP_OFFSET
            });
        }
    }
    
    /**
     * Changes the current hidden popoverState to visible, showing it in the UI and highlighting
     * its matching text in the editor.
     */
    function showPreview() {
        
        var cm = popoverState.editor._codeMirror;
        popoverState.marker = cm.markText(
            popoverState.start,
            popoverState.end,
            {className: "hover-preview-highlight"}
        );
        
        $previewContent.append(popoverState.content);
        $previewContainer.show();
        
        popoverState.visible = true;
        
        if (popoverState.onShow) {
            popoverState.onShow();
        }
        
        positionPreview(popoverState.xpos, popoverState.ytop, popoverState.ybot);
    }
    
    function divContainsMouse($div, event) {
        var offset = $div.offset();
        
        return (event.clientX >= offset.left &&
                event.clientX <= offset.left + $div.width() &&
                event.clientY >= offset.top &&
                event.clientY <= offset.top + $div.height());
    }
    
    
    // Color & gradient preview provider --------------------------------------
    
    function colorAndGradientPreviewProvider(editor, pos, token, line) {
        var cm = editor._codeMirror;
        
        // Check for gradient
        var gradientRegEx = /-webkit-gradient\([^;]*;?|(-moz-|-ms-|-o-|-webkit-|\s)(linear-gradient\([^;]*);?|(-moz-|-ms-|-o-|-webkit-)(radial-gradient\([^;]*);?/,
            gradientMatch = line.match(gradientRegEx),
            prefix = "",
            colorValue;
        
        if (gradientMatch) {
            if (gradientMatch[0].indexOf("@") !== -1) {
                // If the gradient match has "@" in it, it is most likely a less or
                // sass variable. Ignore it since it won't be displayed correctly.
                gradientMatch = null;

            } else if (gradientMatch[0].indexOf("to ") !== -1) {
                // If the gradient match has "to " in it, it's most likely the new gradient
                // syntax which is not supported until Chrome 26, so we can't yet preview it
                gradientMatch = null;
            }
        }
        
        // If it was a linear-gradient or radial-gradient variant, prefix with
        // "-webkit-" so it shows up correctly in Brackets.
        if (gradientMatch && gradientMatch[0].indexOf("-webkit-gradient") !== 0) {
            prefix = "-webkit-";
        }
        
        // For prefixed gradients, use the non-prefixed value as the color value.
        // "-webkit-" will be added before this value
        if (gradientMatch) {
            if (gradientMatch[2]) {
                colorValue = gradientMatch[2];    // linear gradiant
            } else if (gradientMatch[4]) {
                colorValue = gradientMatch[4];    // radial gradiant
            }
        }
        
        // Check for color
        var colorRegEx = /#[a-f0-9]{6}\b|#[a-f0-9]{3}\b|rgb\( ?\b([0-9]{1,2}|1[0-9]{2}|2[0-4][0-9]|25[0-5])\b ?, ?\b([0-9]{1,2}|1[0-9]{2}|2[0-4][0-9]|25[0-5])\b ?, ?\b([0-9]{1,2}|1[0-9]{2}|2[0-4][0-9]|25[0-5])\b ?\)|rgb\( ?\b([0-9]{1,2}%|100%) ?, ?\b([0-9]{1,2}%|100%) ?, ?\b([0-9]{1,2}%|100%) ?\)|rgba\( ?\b([0-9]{1,2}|1[0-9]{2}|2[0-4][0-9]|25[0-5])\b ?, ?\b([0-9]{1,2}|1[0-9]{2}|2[0-4][0-9]|25[0-5])\b ?, ?\b([0-9]{1,2}|1[0-9]{2}|2[0-4][0-9]|25[0-5])\b ?, ?(1|0|0?\.[0-9]{1,3}) ?\)|rgba\( ?\b([0-9]{1,2}%|100%) ?, ?\b([0-9]{1,2}%|100%) ?, ?\b([0-9]{1,2}%|100%) ?, ?(1|0|0?\.[0-9]{1,3}) ?\)|hsl\( ?\b([0-9]{1,2}|[12][0-9]{2}|3[0-5][0-9]|360)\b ?, ?\b([0-9]{1,2}|100)\b% ?, ?\b([0-9]{1,2}|100)\b% ?\)|hsla\( ?\b([0-9]{1,2}|[12][0-9]{2}|3[0-5][0-9]|360)\b ?, ?\b([0-9]{1,2}|100)\b% ?, ?\b([0-9]{1,2}|100)\b% ?, ?(1|0|0?\.[0-9]{1,3}) ?\)|\baliceblue\b|\bantiquewhite\b|\baqua\b|\baquamarine\b|\bazure\b|\bbeige\b|\bbisque\b|\bblack\b|\bblanchedalmond\b|\bblue\b|\bblueviolet\b|\bbrown\b|\bburlywood\b|\bcadetblue\b|\bchartreuse\b|\bchocolate\b|\bcoral\b|\bcornflowerblue\b|\bcornsilk\b|\bcrimson\b|\bcyan\b|\bdarkblue\b|\bdarkcyan\b|\bdarkgoldenrod\b|\bdarkgray\b|\bdarkgreen\b|\bdarkgrey\b|\bdarkkhaki\b|\bdarkmagenta\b|\bdarkolivegreen\b|\bdarkorange\b|\bdarkorchid\b|\bdarkred\b|\bdarksalmon\b|\bdarkseagreen\b|\bdarkslateblue\b|\bdarkslategray\b|\bdarkslategrey\b|\bdarkturquoise\b|\bdarkviolet\b|\bdeeppink\b|\bdeepskyblue\b|\bdimgray\b|\bdimgrey\b|\bdodgerblue\b|\bfirebrick\b|\bfloralwhite\b|\bforestgreen\b|\bfuchsia\b|\bgainsboro\b|\bghostwhite\b|\bgold\b|\bgoldenrod\b|\bgray\b|\bgreen\b|\bgreenyellow\b|\bgrey\b|\bhoneydew\b|\bhotpink\b|\bindianred\b|\bindigo\b|\bivory\b|\bkhaki\b|\blavender\b|\blavenderblush\b|\blawngreen\b|\blemonchiffon\b|\blightblue\b|\blightcoral\b|\blightcyan\b|\blightgoldenrodyellow\b|\blightgray\b|\blightgreen\b|\blightgrey\b|\blightpink\b|\blightsalmon\b|\blightseagreen\b|\blightskyblue\b|\blightslategray\b|\blightslategrey\b|\blightsteelblue\b|\blightyellow\b|\blime\b|\blimegreen\b|\blinen\b|\bmagenta\b|\bmaroon\b|\bmediumaquamarine\b|\bmediumblue\b|\bmediumorchid\b|\bmediumpurple\b|\bmediumseagreen\b|\bmediumslateblue\b|\bmediumspringgreen\b|\bmediumturquoise\b|\bmediumvioletred\b|\bmidnightblue\b|\bmintcream\b|\bmistyrose\b|\bmoccasin\b|\bnavajowhite\b|\bnavy\b|\boldlace\b|\bolive\b|\bolivedrab\b|\borange\b|\borangered\b|\borchid\b|\bpalegoldenrod\b|\bpalegreen\b|\bpaleturquoise\b|\bpalevioletred\b|\bpapayawhip\b|\bpeachpuff\b|\bperu\b|\bpink\b|\bplum\b|\bpowderblue\b|\bpurple\b|\bred\b|\brosybrown\b|\broyalblue\b|\bsaddlebrown\b|\bsalmon\b|\bsandybrown\b|\bseagreen\b|\bseashell\b|\bsienna\b|\bsilver\b|\bskyblue\b|\bslateblue\b|\bslategray\b|\bslategrey\b|\bsnow\b|\bspringgreen\b|\bsteelblue\b|\btan\b|\bteal\b|\bthistle\b|\btomato\b|\bturquoise\b|\bviolet\b|\bwheat\b|\bwhite\b|\bwhitesmoke\b|\byellow\b|\byellowgreen\b/gi,
            colorMatch = colorRegEx.exec(line),
            match = gradientMatch || colorMatch;

        while (match) {
            if (pos.ch >= match.index && pos.ch <= match.index + match[0].length) {
                var previewCSS = prefix + (colorValue || match[0]);
                var preview = "<div class='color-swatch' style='background:" + previewCSS + "'>" +
                              "</div>";
                var startPos = {line: pos.line, ch: match.index},
                    endPos = {line: pos.line, ch: match.index + match[0].length},
                    startCoords = cm.charCoords(startPos),
                    xPos;
                
                xPos = (cm.charCoords(endPos).left - startCoords.left) / 2 + startCoords.left;
                
                return {
                    start: startPos,
                    end: endPos,
                    content: preview,
                    xpos: xPos,
                    ytop: startCoords.top,
                    ybot: startCoords.bottom,
                    _previewCSS: previewCSS
                };
            }
            match = colorRegEx.exec(line);
        }
        
        return null;
    }
    
    
    // Image preview provider -------------------------------------------------
    
    function imagePreviewProvider(editor, pos, token, line) {
        var cm = editor._codeMirror;
        
        // Check for image name
        var urlRegEx = /url\(([^\)]*)\)/,
            tokenString,
            urlMatch = line.match(urlRegEx);
        
        if (urlMatch && pos.ch >= urlMatch.index && pos.ch <= urlMatch.index + urlMatch[0].length) {
            tokenString = urlMatch[1];
        } else if (token.className === "string") {
            tokenString = token.string;
        }
        
        if (tokenString) {
            // Strip quotes, if present
            var quotesRegEx = /(\'|\")?([^(\'|\")]*)(\'|\")?/;
            tokenString = tokenString.replace(quotesRegEx, "$2");
            
            if (/(\.gif|\.png|\.jpg|\.jpeg|\.svg)$/i.test(tokenString)) {
                var sPos, ePos;
                var docPath = editor.document.file.fullPath;
                var imgPath;
                
                if (PathUtils.isAbsoluteUrl(tokenString)) {
                    imgPath = tokenString;
                } else {
                    imgPath = "file:///" + docPath.substr(0, docPath.lastIndexOf("/") + 1) + tokenString;
                }
                
                if (urlMatch) {
                    sPos = {line: pos.line, ch: urlMatch.index};
                    ePos = {line: pos.line, ch: urlMatch.index + urlMatch[0].length};
                } else {
                    sPos = {line: pos.line, ch: token.start};
                    ePos = {line: pos.line, ch: token.end};
                }
                
                if (imgPath) {
                    var imgPreview = "<div class='image-preview'>"          +
                                     "    <img src=\"" + imgPath + "\">"    +
                                     "</div>";
                    var coord = cm.charCoords(sPos);
                    var xpos = (cm.charCoords(ePos).left - coord.left) / 2 + coord.left;
                    
                    var showHandler = function () {
                        // Hide the preview container until the image is loaded.
                        $previewContainer.hide();
                        
                        $previewContainer.find(".image-preview > img").on("load", function () {
                            $previewContent
                                .append("<div class='img-size'>"                                            +
                                            this.naturalWidth + " x " + this.naturalHeight + " pixels"  +
                                        "</div>"
                                    );
                            $previewContainer.show();
                            positionPreview(popoverState.xpos, popoverState.ytop, popoverState.ybot);
                        });
                    };
                    
                    return {
                        start: sPos,
                        end: ePos,
                        content: imgPreview,
                        onShow: showHandler,
                        xpos: xpos,
                        ytop: coord.top,
                        ybot: coord.bottom,
                        _imgPath: imgPath
                    };
                }
            }
        }
        
        return null;
    }
    

    // Preview hide/show logic ------------------------------------------------
    
    /**
     * Returns a 'ready for use' popover state object:
     * { visible: false, editor, start, end, content, ?onShow, xpos, ytop, ybot }
     * Lacks only hoverTimer (supplied by handleMouseMove()) and marker (supplied by showPreview()).
     */
    function queryPreviewProviders(editor, pos, token) {
        
        var line = editor.document.getLine(pos.line);
        
        // FUTURE: Support plugin providers. For now we just hard-code...
        var popover = colorAndGradientPreviewProvider(editor, pos, token, line) ||
                      imagePreviewProvider(editor, pos, token, line);
        
        if (popover) {
            // Providers return just { start, end, content, ?onShow, xpos, ytop, ybot }
            $.extend(popover, { visible: false, editor: editor });
            
            return popover;
        }
        return null;
    }
    
    
    function handleMouseMove(event) {
        if (!enabled) {
            return;
        }
        
        if (event.which) {
            // Button is down - don't show popovers while dragging
            hidePreview();
            return;
        }
        
        // Figure out which editor we are over
        var fullEditor = EditorManager.getCurrentFullEditor();
        
        if (!fullEditor) {
            hidePreview();
            return;
        }
        
        // Check for inline Editor instances first
        var inlines = fullEditor.getInlineWidgets(),
            i,
            editor;
        
        for (i = 0; i < inlines.length; i++) {
            var $inlineDiv = inlines[i].$editorsDiv;  // see MultiRangeInlineEditor
            
            if ($inlineDiv && divContainsMouse($inlineDiv, event)) {
                editor = inlines[i].editors[0];
                break;
            }
        }
        
        // Check main editor
        if (!editor) {
            if (divContainsMouse($(fullEditor.getRootElement()), event)) {
                editor = fullEditor;
            }
        }
        
        if (editor && editor._codeMirror) {
            // Find char mouse is over
            var cm = editor._codeMirror;
            var pos = cm.coordsChar({left: event.clientX, top: event.clientY});
            
            if (lastPos && lastPos.line === pos.line && lastPos.ch === pos.ch) {
                return;  // bail if mouse is on same char as last event
            }
            lastPos = pos;
            
            var showImmediately = false;
            
            // Is there a popover already visible or pending?
            if (popoverState) {
                if (editor.posWithinRange(pos, popoverState.start, popoverState.end)) {
                    // That one's still relevant - nothing more to do
                    return;
                } else {
                    // That one doesn't cover this pos - hide it and query providers anew
                    showImmediately = popoverState.visible;
                    hidePreview();
                }
            }
            
            // Query providers for a new popoverState
            var token = cm.getTokenAt(pos);
            popoverState = queryPreviewProviders(editor, pos, token);
            
            if (popoverState) {
                // We have a popover available - wait until we're ready to show it
                if (showImmediately) {
                    showPreview();
                } else {
                    popoverState.hoverTimer = window.setTimeout(function () {
                        // Ready to show now (we'll never get here if mouse movement rendered this popover
                        // inapplicable first - hidePopover() cancels hoverTimer)
                        showPreview();
                    }, HOVER_DELAY);
                }
            }
            
        } else {
            // Mouse not over any Editor - immediately hide popover
            hidePreview();
        }
    }
    
    
<<<<<<< HEAD
    function getLastPreviewedImagePath() {
        return lastPreviewedImagePath;
    }

    function onActiveEditorChange(event, current, previous) {
        if (currentDocument) {
            $(currentDocument).off("change", hidePreview);
            currentDocument.releaseRef();
        }

        // Keep track of doc so ref count can be released and event listening stopped
        currentDocument = current && current.document;

        if (currentDocument) {
            currentDocument.addRef();
            $(currentDocument).on("change", hidePreview);
        }
    }

=======
>>>>>>> 3292c87e
    // Menu command handlers
    function updateMenuItemCheckmark() {
        CommandManager.get(CMD_ENABLE_HOVER_PREVIEW).setChecked(enabled);
    }

    function setEnabled(_enabled) {
        if (enabled !== _enabled) {
            enabled = _enabled;
            var editorHolder = $("#editor-holder")[0];
            if (enabled) {
                // Note: listening to "scroll" also catches text edits, which bubble a scroll event up from the hidden text area. This means
                // we auto-hide on text edit, which is probably actually a good thing.
                editorHolder.addEventListener("mousemove", handleMouseMove, true);
                editorHolder.addEventListener("scroll", hidePreview, true);
                $(DocumentManager).on("currentDocumentChange", hidePreview);

                // Setup doc "change" listener
                onActiveEditorChange(null, EditorManager.getCurrentFullEditor(), null);
                $(EditorManager).on("activeEditorChange", onActiveEditorChange);

            } else {
                editorHolder.removeEventListener("mousemove", handleMouseMove, true);
                editorHolder.removeEventListener("scroll", hidePreview, true);
                $(DocumentManager).off("currentDocumentChange", hidePreview);

                // Cleanup doc "change" listener
                onActiveEditorChange(null, null, null);
                $(EditorManager).off("activeEditorChange", onActiveEditorChange);

                hidePreview();
            }
            prefs.setValue("enabled", enabled);
        }
        // Always update the checkmark, even if the enabled flag hasn't changed.
        updateMenuItemCheckmark();
    }
    
    function toggleEnableHoverPreview() {
        setEnabled(!enabled);
    }
        
    // Create the preview container
    $previewContainer = $(previewContainerHTML).appendTo($("body"));
    $previewContent = $previewContainer.find(".preview-content");
    
    // Load our stylesheet
    ExtensionUtils.loadStyleSheet(module, "HoverPreview.css");
    
    // Register command
    CommandManager.register(Strings.CMD_ENABLE_HOVER_PREVIEW, CMD_ENABLE_HOVER_PREVIEW, toggleEnableHoverPreview);
    Menus.getMenu(Menus.AppMenuBar.VIEW_MENU).addMenuItem(CMD_ENABLE_HOVER_PREVIEW);
    
    // Init PreferenceStorage
    prefs = PreferencesManager.getPreferenceStorage(module, defaultPrefs);

    // Setup initial UI state
    setEnabled(prefs.getValue("enabled"));

    AppInit.appReady(function () {
        if (brackets.test) {
            brackets.test.extensions.HoverPreview = module.exports;
        }
    });
    
    // For unit testing
    exports._queryPreviewProviders  = queryPreviewProviders;
    exports._forceShow              = function (popover) {
        hidePreview();
        popoverState = popover;
        showPreview();
    };
});<|MERGE_RESOLUTION|>--- conflicted
+++ resolved
@@ -44,14 +44,8 @@
         prefs                      = null,   // Preferences
         $previewContainer,                   // Preview container
         $previewContent,                     // Preview content holder
-<<<<<<< HEAD
         currentDocument,                     // doc for change event
-        currentImagePreviewContent   = "",   // Current image preview content, or "" if no content is showing.
-        lastPreviewedColorOrGradient = "",   // Color/gradient value of last previewed.
-        lastPreviewedImagePath       = "";   // Image path of last previewed.
-=======
         lastPos;                             // Last line/ch pos processed by handleMouseMove
->>>>>>> 3292c87e
     
     // Constants
     var CMD_ENABLE_HOVER_PREVIEW    = "view.enableHoverPreview",
@@ -433,12 +427,6 @@
         }
     }
     
-    
-<<<<<<< HEAD
-    function getLastPreviewedImagePath() {
-        return lastPreviewedImagePath;
-    }
-
     function onActiveEditorChange(event, current, previous) {
         if (currentDocument) {
             $(currentDocument).off("change", hidePreview);
@@ -454,8 +442,6 @@
         }
     }
 
-=======
->>>>>>> 3292c87e
     // Menu command handlers
     function updateMenuItemCheckmark() {
         CommandManager.get(CMD_ENABLE_HOVER_PREVIEW).setChecked(enabled);

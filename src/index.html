<!doctype html>

<!-- Copyright 2011 Adobe Systems Incorporated. All Rights Reserved. -->

<html>
<head>
    <meta charset="utf-8">
    <title>Brackets</title>

    <!-- CSS/LESS -->

    <!-- CSS for CodeMirror search support, currently for debugging only -->
    <link rel="stylesheet" href="thirdparty/CodeMirror2/lib/util/dialog.css">
    <!-- TODO (Issue #278): switch between runtime LESS compilation in dev mode and precompiled version -->
    <link rel="stylesheet/less" href="styles/brackets.less">
    <script src="thirdparty/less-1.1.5.min.js"></script>
    <!-- <link rel="stylesheet" href="brackets.min.css"> -->

    <!-- JavaScript -->

    <!-- Pre-load third party scripts that cannot be async loaded. -->
    <script src="thirdparty/jquery-1.7.min.js"></script>
    <script src="thirdparty/CodeMirror2/lib/codemirror.js"></script>
    
    <!-- JS for CodeMirror search support, currently for debugging only -->
    <script src="thirdparty/CodeMirror2/lib/util/dialog.js"></script>
    <script src="thirdparty/CodeMirror2/lib/util/searchcursor.js"></script>
    <script src="thirdparty/CodeMirror2/lib/util/search.js"></script>
    
    <!-- All other scripts are loaded through require. -->
    <script src="thirdparty/require.js" data-main="brackets"></script>

</head>
<body>
    <!-- Main UI -->
    <div class="main-view">
        <div class="sidebar">
            <!-- Left-hand 'Project panel' -->
            <div id="projects" class="panel">
                <div id="project-toolbar" class="toolbar simpleToolbarLayout">
                    <div class="title-wrapper">
                        <div id="project-title" class="title"></div>
                    </div>
                    <div class="buttons">
                        <button id="btn-open-project" class="btn">Open</button>
                    </div>
                    <!-- <select class="picker"></select>  -->
                </div>
                
                <div id="file-section">
                    <div id="open-files-header" class="project-file-header-area">
                        <span id="open-files-disclosure-arrow" class="disclosure-arrow-opened"></span>
                        <span>Open Files</span>
                    </div>   
                    
                    <div id="open-files-container">
                        <!-- This will contain a dynamically generated <ul> at runtime -->
                        <ul>
                        </ul>
                    </div>
                    
                    <div id="open-files-divider" class="file-list-divider"></div>
                
                
                    <div id="project-files-header" class="project-file-header-area">
                        <div id="project-files-disclosure-arrow" class="disclosure-arrow-opened">
                        </div>
                        <span>Project Files</span>
                    </div>
                    <div id="project-files-container">
                    <!-- This will contain a dynamically generated <ul> hierarchy at runtime -->
                    </div>
                </div>
            </div>
        </div>
        
        <!-- Right-hand content: toolbar, editor, bottom panels -->
        <div class="content">
            <!-- Toolbar containing menus, filename, and icons -->
            <div id="main-toolbar" class="toolbar">
                <ul class="nav" data-dropdown="dropdown">
<<<<<<< HEAD
	                <!-- File menu -->
	                <li class="dropdown">
	                    <a href="#" class="dropdown-toggle">File</a>
	                    <ul class="dropdown-menu">
	                        <li><a href="#" id="menu-file-new">New</a></li>
	                        <li><a href="#" id="menu-file-open">Open</a></li>
	                        <li><a href="#" id="menu-file-open-folder">Open Folder</a></li>
	                        <li><a href="#" id="menu-file-close">Close</a></li>
	                        <li><hr class="divider"></li>
	                        <li><a href="#" id="menu-file-save">Save</a></li>
	                        <li><hr class="divider"></li>
	                        <li><a href="#" id="menu-file-live-file-preview">Live File Preview</a></li>
	                        <li><hr class="divider"></li>
	                        <li><a href="#" id="menu-file-quit">Quit</a></li>

	                    </ul>
	                </li>

	                <!-- Edit menu -->
	                <li class="dropdown">
	                    <a href="#" class="dropdown-toggle">Edit</a>
	                    <ul class="dropdown-menu">
	                        <li><a href="#" id="menu-edit-undo">Undo</a></li>
	                        <li><a href="#" id="menu-edit-redo">Redo</a></li>
	                        <li><hr class="divider"></li>
	                        <li><a href="#" id="menu-edit-cut">Cut</a></li>
	                        <li><a href="#" id="menu-edit-copy">Copy</a></li>
	                        <li><a href="#" id="menu-edit-paste">Paste</a></li>
	                        <li><a href="#" id="menu-edit-select-all">Select All</a></li>
	                        <li><hr class="divider"></li>
	                        <li><a href="#" id="menu-edit-find">Find</a></li>
	                        <li><a href="#" id="menu-edit-find-in-files">Find in Files</a></li>
	                        <li><a href="#" id="menu-edit-find-next">Find Next</a></li>
	                        <li><a href="#" id="menu-edit-find-previous">Find Previous</a></li>
	                        <li><hr class="divider"></li>
	                        <li><a href="#" id="menu-edit-replace">Replace</a></li>
	                        <li><hr class="divider"></li>
	                        <li><a href="#" id="menu-edit-indent">Indent</a></li>
	                        <li><a href="#" id="menu-edit-unindent">Unindent</a></li>
	                    </ul>
	                </li>

	                <!-- View menu -->
	                <li class="dropdown">
	                    <a href="#" class="dropdown-toggle">View</a>
	                    <ul class="dropdown-menu">
	                        <!-- wrap menu name in span for show/hide sidebar so we can programmatically change the text independent 
	                        of the keyboard shortcut -->
	                        <li><a href="#" id="menu-view-hide-sidebar"><span>Hide Sidebar</span></a></li>
	                        <!--<li><a href="#" id="menu-view-wordwrap">Word Wrap</a></li>-->
	                        <!--<li><a href="#" id="menu-view-invisible-characters">Invisible Characters</a></li>-->
	                        <!--<li><a href="#" id="menu-view-code-folding">Code Folding</a></li>-->
	                    </ul>
	                </li>

	                <!-- Navigate menu -->
	                <li class="dropdown">
	                    <a href="#" class="dropdown-toggle">Navigate</a>
	                    <ul class="dropdown-menu">
	                        <li><a href="#" id="menu-navigate-quick-open">Quick Open</a></li>
	                        <li><a href="#" id="menu-navigate-go-to-line">Go to Line</a></li>
	                        <li><a href="#" id="menu-navigate-go-to-symbol">Go to Symbol</a></li>
	                        <li><hr class="divider"></li>
	                        <li><a href="#" id="menu-navigate-show-inline-editor">Show Inline Editor</a></li>
	                        <li><a href="#" id="menu-navigate-next-css-rule">Next CSS Rule</a></li>
	                        <li><a href="#" id="menu-navigate-previous-css-rulle">Previous CSS Rule</a></li>
	                    </ul>
	                </li>

	                <!-- Debug menu -->
	                <li class="dropdown">
	                    <a href="#" class="dropdown-toggle">Debug</a>
	                    <ul class="dropdown-menu">
	                        <li><a href="#" id="menu-debug-refresh-window">Refresh Window</a></li>
	                        <li><a href="#" id="menu-debug-show-developer-tools">Show Developer Tools</a></li>
	                        <li><a href="#" id="menu-debug-runtests">Run Tests</a></li>
	                        <li>
	                            <a href="#" id="menu-debug-jslint">
	                                Enable JSLint
	                                <span id="jslint-enabled-checkbox" style="float:right;">&#10003;</span>
	                            </a>
	                        </li>
	                        <li><a href="#" id="menu-debug-show-perf">Show Perf Data</a></li>
	                        <li><hr class="divider"></li>
	                        <li><a class="menu-disabled" href="#">Experimental:</a></li>
	                        <li><a href="#" id="menu-experimental-new-brackets-window">New Window</a></li>
	                        <li><a href="#" id="menu-experimental-close-all-live-browsers">Close Browsers</a></li>
	                    </ul>
	                </li>
=======
                    <!-- File menu -->
                    <li class="dropdown">
                        <a href="#" class="dropdown-toggle">File</a>
                        <ul class="dropdown-menu">
                            <li><a href="#" id="menu-file-new">New</a></li>
                            <li><a href="#" id="menu-file-open">Open</a></li>
                            <li><a href="#" id="menu-file-open-folder">Open Folder</a></li>
                            <li><a href="#" id="menu-file-close">Close</a></li>
                            <li><hr class="divider"></li>
                            <li><a href="#" id="menu-file-save">Save</a></li>
                            <li><hr class="divider"></li>
                            <li><a href="#" id="menu-file-live-file-preview">Live File Preview</a></li>
                            <li><hr class="divider"></li>
                            <li><a href="#" id="menu-file-quit">Quit</a></li>
    
                        </ul>
                    </li>
    
                    <!-- Edit menu -->
                    <li class="dropdown">
                        <a href="#" class="dropdown-toggle">Edit</a>
                        <ul class="dropdown-menu">
                            <li><a href="#" id="menu-edit-undo">Undo</a></li>
                            <li><a href="#" id="menu-edit-redo">Redo</a></li>
                            <li><hr class="divider"></li>
                            <li><a href="#" id="menu-edit-cut">Cut</a></li>
                            <li><a href="#" id="menu-edit-copy">Copy</a></li>
                            <li><a href="#" id="menu-edit-paste">Paste</a></li>
                            <li><a href="#" id="menu-edit-select-all">Select All</a></li>
                            <li><hr class="divider"></li>
                            <li><a href="#" id="menu-edit-find">Find</a></li>
                            <li><a href="#" id="menu-edit-find-in-files">Find in Files</a></li>
                            <li><a href="#" id="menu-edit-find-next">Find Next</a></li>
                            <li><a href="#" id="menu-edit-find-previous">Find Previous</a></li>
                            <li><hr class="divider"></li>
                            <li><a href="#" id="menu-edit-replace">Replace</a></li>
                            <li><hr class="divider"></li>
                            <li><a href="#" id="menu-edit-indent">Indent</a></li>
                            <li><a href="#" id="menu-edit-unindent">Unindent</a></li>
                        </ul>
                    </li>
    
                    <!-- View menu -->
                    <li class="dropdown">
                        <a href="#" class="dropdown-toggle">View</a>
                        <ul class="dropdown-menu">
                            <!-- wrap menu name in span for show/hide sidebar so we can programmatically change the text independent
                            of the keyboard shortcut -->
                            <li><a href="#" id="menu-view-hide-sidebar"><span>Hide Sidebar</span></a></li>
                            <!--<li><a href="#" id="menu-view-wordwrap">Word Wrap</a></li>-->
                            <!--<li><a href="#" id="menu-view-invisible-characters">Invisible Characters</a></li>-->
                            <!--<li><a href="#" id="menu-view-code-folding">Code Folding</a></li>-->
                        </ul>
                    </li>
    
                    <!-- Navigate menu -->
                    <li class="dropdown">
                        <a href="#" class="dropdown-toggle">Navigate</a>
                        <ul class="dropdown-menu">
                            <li><a href="#" id="menu-navigate-quick-open">Quick Open</a></li>
                            <li><a href="#" id="menu-navigate-go-to-line">Go to Line</a></li>
                            <li><a href="#" id="menu-navigate-go-to-symbol">Go to Symbol</a></li>
                            <li><hr class="divider"></li>
                            <li><a href="#" id="menu-navigate-show-inline-editor">Show Inline Editor</a></li>
                            <li><a href="#" id="menu-navigate-next-css-rule">Next CSS Rule</a></li>
                            <li><a href="#" id="menu-navigate-previous-css-rulle">Previous CSS Rule</a></li>
                        </ul>
                    </li>
    
                    <!-- Debug menu -->
                    <li class="dropdown">
                        <a href="#" class="dropdown-toggle">Debug</a>
                        <ul class="dropdown-menu">
                            <li><a href="#" id="menu-debug-refresh-window">Refresh Window</a></li>
                            <li><a href="#" id="menu-debug-show-developer-tools">Show Developer Tools</a></li>
                            <li><a href="#" id="menu-debug-runtests">Run Tests</a></li>
                            <li>
                                <a href="#" id="menu-debug-jslint">
                                    Enable JSLint
                                    <span id="jslint-enabled-checkbox" style="float:right;">&#10003;</span>
                                </a>
                            </li>
                            <li><a href="#" id="menu-debug-show-perf">Show Perf Data</a></li>
                            <li><hr class="divider"></li>
                            <li><a class="menu-disabled" href="#">Experimental:</a></li>
                            <li><a href="#" id="menu-experimental-new-brackets-window">New Window</a></li>
                            <li><a href="#" id="menu-experimental-close-all-live-browsers">Close Browsers</a></li>
                        </ul>
                    </li>
>>>>>>> 9557b461
                </ul>
                
                <div class="buttons">
                    <a href="#" id="toolbar-go-live">Go Live </a>
                    <span id="gold-star">
                        &#9733;
                    </span>
                </div>
                
                <div class="title-wrapper">
                    <span class="title"></span>
                </div>
            </div>
            
            <div id="editorHolder">
                <div id="notEditor">
                    <div id="notEditorContent">[&nbsp;&nbsp;]</div>
                </div>
                <div id="editor-scroll-shadow">
                </div>
            </div>
            
            <div id="jslint-results">
                <div class="toolbar simpleToolbarLayout">
                    <div class="title">JSLint errors</div>
                </div>
                <div class="table-container"></div>
            </div>
            <div id="search-results">
                <div class="toolbar simpleToolbarLayout">
                    <div class="title">Search Results</div>
                    <div class="title" id="search-result-summary"></div>
                    <a href="#" class="close">&times;</a>
                </div>
                <div class="table-container"></div>
            </div>
        </div>
    </div>

    <!-- Modal Windows -->
    <div class="error-dialog template modal hide">
        <div class="modal-header">
            <a href="#" class="close">&times;</a>
            <h3 class="dialog-title">Error</h3>
        </div>
        <div class="modal-body">
            <p class="dialog-message">Message goes here</p>
        </div>
        <div class="modal-footer">
            <a href="#" class="dialog-button btn primary" data-button-id="ok">OK</a>
        </div>
    </div>
    <div class="save-close-dialog template modal hide">
        <div class="modal-header">
            <a href="#" class="close">&times;</a>
            <h3 class="dialog-title">Save Changes</h3>
        </div>
        <div class="modal-body">
            <p class="dialog-message">Message goes here</p>
        </div>
        <div class="modal-footer">
            <a href="#" class="dialog-button btn left" data-button-id="dontsave">Don't Save</a>
            <a href="#" class="dialog-button btn" data-button-id="cancel">Cancel</a>
            <a href="#" class="dialog-button btn primary" data-button-id="ok">Save</a>
        </div>
    </div>
    <div class="ext-changed-dialog template modal hide">
        <div class="modal-header">
            <h3 class="dialog-title">Title goes here</h3>
        </div>
        <div class="modal-body">
            <p class="dialog-message">Message goes here</p>
        </div>
        <div class="modal-footer">
            <a href="#" class="dialog-button btn left" data-button-id="dontsave">Reload from Disk</a>
            <a href="#" class="dialog-button btn primary" data-button-id="cancel">Keep Changes in Editor</a>
        </div>
    </div>
    <div class="ext-deleted-dialog template modal hide">
        <div class="modal-header">
            <h3 class="dialog-title">Title goes here</h3>
        </div>
        <div class="modal-body">
            <p class="dialog-message">Message goes here</p>
        </div>
        <div class="modal-footer">
            <a href="#" class="dialog-button btn left" data-button-id="dontsave">Close (Don't Save)</a>
            <a href="#" class="dialog-button btn primary" data-button-id="cancel">Keep Changes in Editor</a>
        </div>
    </div>
    <div class="live-development-error-dialog template modal hide">
        <div class="modal-header">
            <h3 class="dialog-title">Title goes here</h3>
        </div>
        <div class="modal-body">
            <p class="dialog-message">Message goes here</p>
        </div>
        <div class="modal-footer">
            <a href="#" class="dialog-button btn left" data-button-id="cancel">Cancel</a>
            <a href="#" class="dialog-button btn primary" data-button-id="ok">Relaunch Chrome</a>
        </div>
    </div>
</body>
</html><|MERGE_RESOLUTION|>--- conflicted
+++ resolved
@@ -79,97 +79,6 @@
             <!-- Toolbar containing menus, filename, and icons -->
             <div id="main-toolbar" class="toolbar">
                 <ul class="nav" data-dropdown="dropdown">
-<<<<<<< HEAD
-	                <!-- File menu -->
-	                <li class="dropdown">
-	                    <a href="#" class="dropdown-toggle">File</a>
-	                    <ul class="dropdown-menu">
-	                        <li><a href="#" id="menu-file-new">New</a></li>
-	                        <li><a href="#" id="menu-file-open">Open</a></li>
-	                        <li><a href="#" id="menu-file-open-folder">Open Folder</a></li>
-	                        <li><a href="#" id="menu-file-close">Close</a></li>
-	                        <li><hr class="divider"></li>
-	                        <li><a href="#" id="menu-file-save">Save</a></li>
-	                        <li><hr class="divider"></li>
-	                        <li><a href="#" id="menu-file-live-file-preview">Live File Preview</a></li>
-	                        <li><hr class="divider"></li>
-	                        <li><a href="#" id="menu-file-quit">Quit</a></li>
-
-	                    </ul>
-	                </li>
-
-	                <!-- Edit menu -->
-	                <li class="dropdown">
-	                    <a href="#" class="dropdown-toggle">Edit</a>
-	                    <ul class="dropdown-menu">
-	                        <li><a href="#" id="menu-edit-undo">Undo</a></li>
-	                        <li><a href="#" id="menu-edit-redo">Redo</a></li>
-	                        <li><hr class="divider"></li>
-	                        <li><a href="#" id="menu-edit-cut">Cut</a></li>
-	                        <li><a href="#" id="menu-edit-copy">Copy</a></li>
-	                        <li><a href="#" id="menu-edit-paste">Paste</a></li>
-	                        <li><a href="#" id="menu-edit-select-all">Select All</a></li>
-	                        <li><hr class="divider"></li>
-	                        <li><a href="#" id="menu-edit-find">Find</a></li>
-	                        <li><a href="#" id="menu-edit-find-in-files">Find in Files</a></li>
-	                        <li><a href="#" id="menu-edit-find-next">Find Next</a></li>
-	                        <li><a href="#" id="menu-edit-find-previous">Find Previous</a></li>
-	                        <li><hr class="divider"></li>
-	                        <li><a href="#" id="menu-edit-replace">Replace</a></li>
-	                        <li><hr class="divider"></li>
-	                        <li><a href="#" id="menu-edit-indent">Indent</a></li>
-	                        <li><a href="#" id="menu-edit-unindent">Unindent</a></li>
-	                    </ul>
-	                </li>
-
-	                <!-- View menu -->
-	                <li class="dropdown">
-	                    <a href="#" class="dropdown-toggle">View</a>
-	                    <ul class="dropdown-menu">
-	                        <!-- wrap menu name in span for show/hide sidebar so we can programmatically change the text independent 
-	                        of the keyboard shortcut -->
-	                        <li><a href="#" id="menu-view-hide-sidebar"><span>Hide Sidebar</span></a></li>
-	                        <!--<li><a href="#" id="menu-view-wordwrap">Word Wrap</a></li>-->
-	                        <!--<li><a href="#" id="menu-view-invisible-characters">Invisible Characters</a></li>-->
-	                        <!--<li><a href="#" id="menu-view-code-folding">Code Folding</a></li>-->
-	                    </ul>
-	                </li>
-
-	                <!-- Navigate menu -->
-	                <li class="dropdown">
-	                    <a href="#" class="dropdown-toggle">Navigate</a>
-	                    <ul class="dropdown-menu">
-	                        <li><a href="#" id="menu-navigate-quick-open">Quick Open</a></li>
-	                        <li><a href="#" id="menu-navigate-go-to-line">Go to Line</a></li>
-	                        <li><a href="#" id="menu-navigate-go-to-symbol">Go to Symbol</a></li>
-	                        <li><hr class="divider"></li>
-	                        <li><a href="#" id="menu-navigate-show-inline-editor">Show Inline Editor</a></li>
-	                        <li><a href="#" id="menu-navigate-next-css-rule">Next CSS Rule</a></li>
-	                        <li><a href="#" id="menu-navigate-previous-css-rulle">Previous CSS Rule</a></li>
-	                    </ul>
-	                </li>
-
-	                <!-- Debug menu -->
-	                <li class="dropdown">
-	                    <a href="#" class="dropdown-toggle">Debug</a>
-	                    <ul class="dropdown-menu">
-	                        <li><a href="#" id="menu-debug-refresh-window">Refresh Window</a></li>
-	                        <li><a href="#" id="menu-debug-show-developer-tools">Show Developer Tools</a></li>
-	                        <li><a href="#" id="menu-debug-runtests">Run Tests</a></li>
-	                        <li>
-	                            <a href="#" id="menu-debug-jslint">
-	                                Enable JSLint
-	                                <span id="jslint-enabled-checkbox" style="float:right;">&#10003;</span>
-	                            </a>
-	                        </li>
-	                        <li><a href="#" id="menu-debug-show-perf">Show Perf Data</a></li>
-	                        <li><hr class="divider"></li>
-	                        <li><a class="menu-disabled" href="#">Experimental:</a></li>
-	                        <li><a href="#" id="menu-experimental-new-brackets-window">New Window</a></li>
-	                        <li><a href="#" id="menu-experimental-close-all-live-browsers">Close Browsers</a></li>
-	                    </ul>
-	                </li>
-=======
                     <!-- File menu -->
                     <li class="dropdown">
                         <a href="#" class="dropdown-toggle">File</a>
@@ -259,7 +168,6 @@
                             <li><a href="#" id="menu-experimental-close-all-live-browsers">Close Browsers</a></li>
                         </ul>
                     </li>
->>>>>>> 9557b461
                 </ul>
                 
                 <div class="buttons">

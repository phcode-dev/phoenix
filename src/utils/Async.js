--- conflicted
+++ resolved
@@ -316,7 +316,6 @@
     }
     
     /**
-<<<<<<< HEAD
      * Chains a series of synchronous and asynchronous (jQuery promise-returning) functions 
      * together, using the result of each successive function as the argument(s) to the next.
      * 
@@ -363,7 +362,7 @@
         chainHelper(functionsCopy, argsCopy, successCallback, failCallback);
         
     }
-=======
+
      * @constructor
      * Creates a queue of async operations that will be executed sequentially. Operations can be added to the
      * queue at any time. If the queue is empty and nothing is currently executing when an operation is added, 
@@ -423,7 +422,6 @@
             });
         }
     };
->>>>>>> 0e7e0f53
 
     // Define public API
     exports.doInParallel   = doInParallel;
@@ -431,10 +429,7 @@
     exports.doSequentiallyInBackground = doSequentiallyInBackground;
     exports.doInParallel_aggregateErrors = doInParallel_aggregateErrors;
     exports.withTimeout    = withTimeout;
-<<<<<<< HEAD
     exports.chain          = chain;
-=======
     exports.PromiseQueue   = PromiseQueue;
->>>>>>> 0e7e0f53
     exports.ERROR_TIMEOUT  = ERROR_TIMEOUT;
 });
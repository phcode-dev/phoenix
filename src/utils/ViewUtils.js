/*
 * Copyright (c) 2012 Adobe Systems Incorporated. All rights reserved.
 *  
 * Permission is hereby granted, free of charge, to any person obtaining a
 * copy of this software and associated documentation files (the "Software"), 
 * to deal in the Software without restriction, including without limitation 
 * the rights to use, copy, modify, merge, publish, distribute, sublicense, 
 * and/or sell copies of the Software, and to permit persons to whom the 
 * Software is furnished to do so, subject to the following conditions:
 *  
 * The above copyright notice and this permission notice shall be included in
 * all copies or substantial portions of the Software.
 *  
 * THE SOFTWARE IS PROVIDED "AS IS", WITHOUT WARRANTY OF ANY KIND, EXPRESS OR
 * IMPLIED, INCLUDING BUT NOT LIMITED TO THE WARRANTIES OF MERCHANTABILITY, 
 * FITNESS FOR A PARTICULAR PURPOSE AND NONINFRINGEMENT. IN NO EVENT SHALL THE
 * AUTHORS OR COPYRIGHT HOLDERS BE LIABLE FOR ANY CLAIM, DAMAGES OR OTHER 
 * LIABILITY, WHETHER IN AN ACTION OF CONTRACT, TORT OR OTHERWISE, ARISING 
 * FROM, OUT OF OR IN CONNECTION WITH THE SOFTWARE OR THE USE OR OTHER 
 * DEALINGS IN THE SOFTWARE.
 * 
 */


/*jslint vars: true, plusplus: true, devel: true, nomen: true, indent: 4, maxerr: 50 */
/*global define, $, window */

define(function (require, exports, module) {
    "use strict";

    var _ = require("thirdparty/lodash");
    
    var SCROLL_SHADOW_HEIGHT = 5;
    
    /**
     * @private
     */
    var _resizeHandlers = [];

    /** 
     * Positions shadow background elements to indicate vertical scrolling.
     * @param {!DOMElement} $displayElement the DOMElement that displays the shadow
     * @param {!Object} $scrollElement the object that is scrolled
     * @param {!DOMElement} $shadowTop div .scroller-shadow.top
     * @param {!DOMElement} $shadowBottom div .scroller-shadow.bottom
     * @param {boolean} isPositionFixed When using absolute position, top remains at 0.
     */
    function _updateScrollerShadow($displayElement, $scrollElement, $shadowTop, $shadowBottom, isPositionFixed) {
        var offsetTop           = 0,
            scrollElement       = $scrollElement.get(0),
            scrollTop           = scrollElement.scrollTop,
            topShadowOffset     = Math.min(scrollTop - SCROLL_SHADOW_HEIGHT, 0),
            displayElementWidth = $displayElement.width();
        
        if ($shadowTop) {
            $shadowTop.css("background-position", "0px " + topShadowOffset + "px");
            
            if (isPositionFixed) {
                offsetTop = $displayElement.offset().top;
                $shadowTop.css("top", offsetTop);
            }
            
            if (isPositionFixed) {
                $shadowTop.css("width", displayElementWidth);
            }
        }
        
        if ($shadowBottom) {
            var clientHeight        = scrollElement.clientHeight,
                outerHeight         = $displayElement.outerHeight(),
                scrollHeight        = scrollElement.scrollHeight,
                bottomOffset        = outerHeight - clientHeight,
                bottomShadowOffset  = SCROLL_SHADOW_HEIGHT; // outside of shadow div viewport
            
            if (scrollHeight > clientHeight) {
                bottomShadowOffset -= Math.min(SCROLL_SHADOW_HEIGHT, (scrollHeight - (scrollTop + clientHeight)));
            }
    
            $shadowBottom.css("background-position", "0px " + bottomShadowOffset + "px");
            $shadowBottom.css("top", offsetTop + outerHeight - SCROLL_SHADOW_HEIGHT);
            $shadowBottom.css("width", displayElementWidth);
        }
    }

    function getOrCreateShadow($displayElement, position, isPositionFixed) {
        var $findShadow = $displayElement.find(".scroller-shadow." + position);

        if ($findShadow.length === 0) {
            $findShadow = $(window.document.createElement("div")).addClass("scroller-shadow " + position);
            $displayElement.append($findShadow);
        }
        
        if (!isPositionFixed) {
            // position is fixed by default
            $findShadow.css("position", "absolute");
            $findShadow.css(position, "0");
        }

        return $findShadow;
    }

    /** 
     * Installs event handlers for updatng shadow background elements to indicate vertical scrolling.
     * @param {!DOMElement} displayElement the DOMElement that displays the shadow. Must fire
     *  "contentChanged" events when the element is resized or repositioned.
     * @param {?Object} scrollElement the object that is scrolled. Must fire "scroll" events
     *  when the element is scrolled. If null, the displayElement is used.
     * @param {?boolean} showBottom optionally show the bottom shadow
     */
    function addScrollerShadow(displayElement, scrollElement, showBottom) {
        // use fixed positioning when the display and scroll elements are the same
        var isPositionFixed = false;
        
        if (!scrollElement) {
            scrollElement = displayElement;
            isPositionFixed = true;
        }
        
        // update shadows when the scrolling element is scrolled
        var $displayElement = $(displayElement),
            $scrollElement = $(scrollElement);
        
        var $shadowTop = getOrCreateShadow($displayElement, "top", isPositionFixed);
        var $shadowBottom = (showBottom) ? getOrCreateShadow($displayElement, "bottom", isPositionFixed) : null;
        
        var doUpdate = function () {
            _updateScrollerShadow($displayElement, $scrollElement, $shadowTop, $shadowBottom, isPositionFixed);
        };
        
        $scrollElement.on("scroll.scroller-shadow", doUpdate);
        $displayElement.on("contentChanged.scroller-shadow", doUpdate);
        
        // update immediately
        doUpdate();
    }
    
    /**
     * Remove scroller-shadow effect.
     * @param {!DOMElement} displayElement the DOMElement that displays the shadow
     * @param {?Object} scrollElement the object that is scrolled
     */
    function removeScrollerShadow(displayElement, scrollElement) {
        if (!scrollElement) {
            scrollElement = displayElement;
        }
        
        var $displayElement = $(displayElement),
            $scrollElement = $(scrollElement);
        
        // remove scrollerShadow elements from DOM
        $displayElement.find(".scroller-shadow.top").remove();
        $displayElement.find(".scroller-shadow.bottom").remove();
        
        // remove event handlers
        $scrollElement.off("scroll.scroller-shadow");
        $displayElement.off("contentChanged.scroller-shadow");
    }
    
    /**
     * Utility function to replace jQuery.toggleClass when used with the second argument, which needs to be a true boolean for jQuery
     * @param {!jQueryObject} $domElement The jQueryObject to toggle the Class on
     * @param {!string} className Class name or names (separated by spaces) to toggle
     * @param {!boolean} addClass A truthy value to add the class and a falsy value to remove the class
     */
    function toggleClass($domElement, className, addClass) {
        if (addClass) {
            $domElement.addClass(className);
        } else {
            $domElement.removeClass(className);
        }
    }
    
    /** 
     * Within a scrolling DOMElement, creates and positions a styled selection
     * div to align a single selected list item from a ul list element.
     *
     * Assumptions:
     * - scrollerElement is a child of the #sidebar div
     * - ul list element fires a "selectionChanged" event after the
     *   selectedClassName is assigned to a new list item
     * 
     * @param {!DOMElement} scrollElement A DOMElement containing a ul list element
     * @param {!string} selectedClassName A CSS class name on at most one list item in the contained list
     */
    function sidebarList($scrollerElement, selectedClassName, leafClassName) {
        var $listElement = $scrollerElement.find("ul"),
            $selectionMarker,
            $selectionTriangle,
            $sidebar = $("#sidebar"),
            showTriangle = true;
        
        // build selectionMarker and position absolute within the scroller
        $selectionMarker = $(window.document.createElement("div")).addClass("sidebar-selection");
        $scrollerElement.prepend($selectionMarker);
        
        // enable scrolling
        $scrollerElement.css("overflow", "auto");
        
        // use relative postioning for clipping the selectionMarker within the scrollElement
        $scrollerElement.css("position", "relative");
        
        // build selectionTriangle and position fixed to the window
        $selectionTriangle = $(window.document.createElement("div")).addClass("sidebar-selection-triangle");
        
        $scrollerElement.append($selectionTriangle);
        
        selectedClassName = "." + (selectedClassName || "selected");
        
        var updateSelectionTriangle = function () {
            var selectionMarkerHeight = $selectionMarker.height(),
                selectionMarkerOffset = $selectionMarker.offset(),  // offset relative to *document*
                scrollerOffset = $scrollerElement.offset(),
                triangleHeight = $selectionTriangle.outerHeight(),
                scrollerTop = scrollerOffset.top,
                scrollerBottom = scrollerTop + $scrollerElement.outerHeight(),
                scrollerLeft = scrollerOffset.left,
                triangleTop = selectionMarkerOffset.top;
            
            $selectionTriangle.css("top", triangleTop);
            $selectionTriangle.css("left", $sidebar.width() - $selectionTriangle.outerWidth());
            toggleClass($selectionTriangle, "triangle-visible", showTriangle);
                
            var triangleClipOffsetYBy = Math.floor((selectionMarkerHeight - triangleHeight) / 2),
                triangleBottom = triangleTop + triangleHeight + triangleClipOffsetYBy;
            
            if (triangleTop < scrollerTop || triangleBottom > scrollerBottom) {
                $selectionTriangle.css("clip", "rect(" + Math.max(scrollerTop - triangleTop - triangleClipOffsetYBy, 0) + "px, auto, " +
                                           (triangleHeight - Math.max(triangleBottom - scrollerBottom, 0)) + "px, auto)");
            } else {
                $selectionTriangle.css("clip", "");
            }
        };
        
        var updateSelectionMarker = function (event, reveal) {
            // find the selected list item
            var $listItem = $listElement.find(selectedClassName).closest("li");
            
            if (leafClassName) {
                showTriangle = $listItem.hasClass(leafClassName);
            }
            
            // always hide selection visuals first to force layout (issue #719)
            $selectionTriangle.hide();
            $selectionMarker.hide();
            
            if ($listItem.length === 1) {
                // list item position is relative to scroller
                var selectionMarkerTop = $listItem.offset().top - $scrollerElement.offset().top + $scrollerElement.get(0).scrollTop;
                    
                // force selection width to match scroller
                $selectionMarker.width($scrollerElement.get(0).scrollWidth);
                
                // move the selectionMarker position to align with the list item
                $selectionMarker.css("top", selectionMarkerTop);
                $selectionMarker.show();
                
                updateSelectionTriangle();
                $selectionTriangle.show();
            
                // fully scroll to the selectionMarker if it's not initially in the viewport
                var scrollerElement = $scrollerElement.get(0),
                    scrollerHeight = scrollerElement.clientHeight,
                    selectionMarkerHeight = $selectionMarker.height(),
                    selectionMarkerBottom = selectionMarkerTop + selectionMarkerHeight,
                    currentScrollBottom = scrollerElement.scrollTop + scrollerHeight;
                
                // update scrollTop to reveal the selected list item
                if (reveal) {
                    if (selectionMarkerTop >= currentScrollBottom) {
                        $listItem.get(0).scrollIntoView(false);
                    } else if (selectionMarkerBottom <= scrollerElement.scrollTop) {
                        $listItem.get(0).scrollIntoView(true);
                    }
                }
            }
        };
        
        $listElement.on("selectionChanged", updateSelectionMarker);
        $scrollerElement.on("scroll", updateSelectionTriangle);
        $scrollerElement.on("selectionRedraw", updateSelectionTriangle);
        
        // update immediately
        updateSelectionMarker();
        
        // update clipping when the window resizes
        _resizeHandlers.push(updateSelectionTriangle);
    }
    
    /**
     * @private
     */
    function _handleResize() {
        _resizeHandlers.forEach(function (f) {
            f.apply();
        });
    }

    /**
     * Determine how much of an element rect is clipped in view.
     *
     * @param {!DOMElement} $view - A jQuery scrolling container
     * @param {!Object} elementRect - rectangle of element's default position/size
     */
    function getElementClipSize($view, elementRect) {
        var delta,
            clip = { top: 0, right: 0, bottom: 0, left: 0 },
            viewOffset = $view.offset() || { top: 0, left: 0},
            viewScroller = $view.get(0);

        delta = (elementRect.top + elementRect.height) - (viewOffset.top + $view.height());
        if (delta > 0) {
            // below viewport
            clip.bottom = delta;
        }

        delta = viewOffset.top - elementRect.top;
        if (delta > 0) {
            // above viewport
            clip.top = delta;
        }

        delta = viewOffset.left - elementRect.left;
        if (delta > 0) {
            // left of viewport
            clip.left = delta;
        }

        delta = (elementRect.left + elementRect.width) - (viewOffset.left + $view.width());
        if (delta > 0) {
            clip.right = delta;
        }

        return clip;
    }

    /**
     * Within a scrolling DOMElement, if necessary, scroll element into viewport.
     *
     * To Perform the minimum amount of scrolling necessary, cases should be handled as follows:
     * - element already completely in view : no scrolling
     * - element above    viewport          : scroll view so element is at top
     * - element left of  viewport          : scroll view so element is at left
     * - element below    viewport          : scroll view so element is at bottom
     * - element right of viewport          : scroll view so element is at right
     *
     * Assumptions:
     * - $view is a scrolling container
     *
     * @param {!DOMElement} $view - A jQuery scrolling container
     * @param {!DOMElement} $element - A jQuery element
     * @param {?boolean} scrollHorizontal - whether to also scroll horizontally
     */
    function scrollElementIntoView($view, $element, scrollHorizontal) {
        var viewOffset = $view.offset(),
            viewScroller = $view.get(0),
            element = $element.get(0),
            elementOffset = $element.offset();

        // scroll minimum amount
        var elementRect = {
                top:    elementOffset.top,
                left:   elementOffset.left,
                height: $element.height(),
                width:  $element.width()
            },
            clip = getElementClipSize($view, elementRect);
        
        if (clip.bottom > 0) {
            // below viewport
            $view.scrollTop($view.scrollTop() + clip.bottom);
        } else if (clip.top > 0) {
            // above viewport
            $view.scrollTop($view.scrollTop() - clip.top);
        }

        if (scrollHorizontal) {
            if (clip.left > 0) {
                $view.scrollLeft($view.scrollLeft() - clip.left);
            } else if (clip.right > 0) {
                $view.scrollLeft($view.scrollLeft() + clip.right);
            }
        }
    }
    
    /**
     * HTML formats a file entry name  for display in the sidebar.
     * @param {!File} entry File entry to display
     * @return {string} HTML formatted string
     */
    function getFileEntryDisplay(entry) {
        var name = entry.name,
            i = name.lastIndexOf(".");
        
        if (i >= 0) {
            name = name.substring(0, i) + "<span class='extension'>" + name.substring(i) + "</span>";
        }
        
        return name;
    }
    
    /**
     * Determine the minimum directory path to distinguish duplicate file names
     * for each file in list.
     *
     * @param {Array.<File>} files - list of Files with the same filename
     * @return {Array.<string>} directory paths to match list of files
     */
    function getDirNamesForDuplicateFiles(files) {
        // Must have at least two files in list for this to make sense
        if (files.length <= 1) {
            return [];
        }

        // First collect paths from the list of files and fill map with them
        var map = {}, filePaths = [], displayPaths = [];
        files.forEach(function (file, index) {
            var fp = file.fullPath.split("/");
            fp.pop(); // Remove the filename itself
            displayPaths[index] = fp.pop();
            filePaths[index] = fp;

            if (!map[displayPaths[index]]) {
                map[displayPaths[index]] = [index];
            } else {
                map[displayPaths[index]].push(index);
            }
        });

        // This function is used to loop through map and resolve duplicate names
        var processMap = function (map) {
            var didSomething = false;
            _.forEach(map, function (arr, key) {
                // length > 1 means we have duplicates that need to be resolved
                if (arr.length > 1) {
                    arr.forEach(function (index) {
                        if (filePaths[index].length !== 0) {
                            displayPaths[index] = filePaths[index].pop() + "/" + displayPaths[index];
                            didSomething = true;

                            if (!map[displayPaths[index]]) {
                                map[displayPaths[index]] = [index];
                            } else {
                                map[displayPaths[index]].push(index);
                            }
                        }
                    });
                }
                delete map[key];
            });
            return didSomething;
        };

        var repeat;
        do {
            repeat = processMap(map);
        } while (repeat);

        return displayPaths;
    }

    // handle all resize handlers in a single listener
    $(window).resize(_handleResize);

    // Define public API
<<<<<<< HEAD
    exports.SCROLL_SHADOW_HEIGHT    = SCROLL_SHADOW_HEIGHT;
    exports.addScrollerShadow       = addScrollerShadow;
    exports.removeScrollerShadow    = removeScrollerShadow;
    exports.sidebarList             = sidebarList;
    exports.scrollElementIntoView   = scrollElementIntoView;
    exports.getElementClipSize      = getElementClipSize;
    exports.getFileEntryDisplay     = getFileEntryDisplay;
    exports.toggleClass             = toggleClass;
=======
    exports.SCROLL_SHADOW_HEIGHT         = SCROLL_SHADOW_HEIGHT;
    exports.addScrollerShadow            = addScrollerShadow;
    exports.removeScrollerShadow         = removeScrollerShadow;
    exports.sidebarList                  = sidebarList;
    exports.scrollElementIntoView        = scrollElementIntoView;
    exports.getFileEntryDisplay          = getFileEntryDisplay;
    exports.toggleClass                  = toggleClass;
    exports.getDirNamesForDuplicateFiles = getDirNamesForDuplicateFiles;
>>>>>>> e1e3a779
});<|MERGE_RESOLUTION|>--- conflicted
+++ resolved
@@ -462,23 +462,13 @@
     $(window).resize(_handleResize);
 
     // Define public API
-<<<<<<< HEAD
-    exports.SCROLL_SHADOW_HEIGHT    = SCROLL_SHADOW_HEIGHT;
-    exports.addScrollerShadow       = addScrollerShadow;
-    exports.removeScrollerShadow    = removeScrollerShadow;
-    exports.sidebarList             = sidebarList;
-    exports.scrollElementIntoView   = scrollElementIntoView;
-    exports.getElementClipSize      = getElementClipSize;
-    exports.getFileEntryDisplay     = getFileEntryDisplay;
-    exports.toggleClass             = toggleClass;
-=======
     exports.SCROLL_SHADOW_HEIGHT         = SCROLL_SHADOW_HEIGHT;
     exports.addScrollerShadow            = addScrollerShadow;
     exports.removeScrollerShadow         = removeScrollerShadow;
     exports.sidebarList                  = sidebarList;
     exports.scrollElementIntoView        = scrollElementIntoView;
+    exports.getElementClipSize           = getElementClipSize;
     exports.getFileEntryDisplay          = getFileEntryDisplay;
     exports.toggleClass                  = toggleClass;
     exports.getDirNamesForDuplicateFiles = getDirNamesForDuplicateFiles;
->>>>>>> e1e3a779
 });
--- conflicted
+++ resolved
@@ -184,14 +184,10 @@
      */
     function sidebarList($scrollerElement, selectedClassName, leafClassName) {
         var $listElement = $scrollerElement.find("ul"),
-<<<<<<< HEAD
-            $selectionMarker;
-=======
             $selectionMarker,
             $selectionExtension,
             $sidebar = $("#sidebar"),
             showExtension = true;
->>>>>>> ea7199c1
         
         // build selectionMarker and position absolute within the scroller
         $selectionMarker = $(window.document.createElement("div")).addClass("sidebar-selection");
@@ -217,7 +213,6 @@
                 selectionExtensionHeight = $selectionExtension.outerHeight(),
                 scrollerTop = scrollerOffset.top,
                 scrollerBottom = scrollerTop + $scrollerElement.outerHeight(),
-                scrollerLeft = scrollerOffset.left,
                 selectionExtensionTop = selectionMarkerOffset.top;
             
             $selectionExtension.css("top", selectionExtensionTop);

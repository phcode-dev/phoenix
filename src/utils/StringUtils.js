--- conflicted
+++ resolved
@@ -197,12 +197,7 @@
         
         return returnVal;
     }
-<<<<<<< HEAD
-
-
-=======
-    
->>>>>>> 91a6b4dd
+    
     // Define public API
     exports.format              = format;
     exports.htmlEscape          = htmlEscape;

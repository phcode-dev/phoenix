--- conflicted
+++ resolved
@@ -200,11 +200,11 @@
 
     /** Triggered on change by the editor */
     HTMLDocument.prototype.onChange = function onChange(event, editor, change) {
-<<<<<<< HEAD
         // Make sure LiveHTML is turned on
         if (!LiveDevelopment.config.livehtml) {
             return;
-=======
+        }
+
         // Apply DOM edits is async, so previous PerfUtils timer may still be
         // running. PerfUtils does not support running multiple timers with same
         // name, so do not start another timer in this case.
@@ -212,7 +212,6 @@
             isNestedTimer   = PerfUtils.isActive(perfTimerName);
         if (!isNestedTimer) {
             PerfUtils.markStart(perfTimerName);
->>>>>>> b2625f81
         }
         
         // Only handles attribute changes currently.

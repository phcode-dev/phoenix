/*
 * Copyright 2012 Adobe Systems Incorporated. All Rights Reserved.
 */

/*jslint vars: true, plusplus: true, devel: true, browser: true, nomen: true, indent: 4, maxerr: 50 */
/*global define: false, $: false, brackets */

define(function (require, exports, module) {
    'use strict';
    
    // Load dependent modules
    var Commands                = require("command/Commands"),
        KeyBindingManager       = require("command/KeyBindingManager"),
        EditorManager           = require("editor/EditorManager"),
        CommandManager          = require("command/CommandManager");
    
    /**
     * Maps the dom id's of menus to command strings in Commands.js 
     * @type {Object.<string, string>}
     */
    var menuMap = {
        // File
        "menu-file-new": Commands.FILE_NEW,
        "menu-file-open": Commands.FILE_OPEN,
        "menu-file-open-folder": Commands.FILE_OPEN_FOLDER,
        "menu-file-close": Commands.FILE_CLOSE,
        "menu-file-save": Commands.FILE_SAVE,
        "menu-file-live-file-preview": Commands.FILE_LIVE_FILE_PREVIEW,
        "menu-file-quit": Commands.FILE_QUIT,

        // Edit
        "menu-edit-undo": Commands.EDIT_UNDO,
        "menu-edit-redo": Commands.EDIT_REDO,
        "menu-edit-cut": Commands.EDIT_CUT,
        "menu-edit-copy": Commands.EDIT_COPY,
        "menu-edit-paste": Commands.EDIT_PASTE,

        "menu-edit-select-all": Commands.EDIT_SELECT_ALL,
        "menu-edit-find": Commands.EDIT_FIND,
        "menu-edit-find-in-files": Commands.EDIT_FIND_IN_FILES,
        "menu-edit-find-next": Commands.EDIT_FIND_NEXT,
        "menu-edit-find-previous": Commands.EDIT_FIND_PREVIOUS,
        "menu-edit-replace": Commands.EDIT_REPLACE,

        // View
        "menu-view-hide-sidebar": Commands.VIEW_HIDE_SIDEBAR,

        // Navigate
        "menu-navigate-quick-open": Commands.NAVIGATE_QUICK_OPEN,
<<<<<<< HEAD
        "menu-navigate-goto-line": Commands.NAVIGATE_GOTO_LINE,
        "menu-navigate-goto-definition": Commands.NAVIGATE_GOTO_DEFINITION,
        "menu-navigate-show-inline-editor": Commands.SHOW_INLINE_EDITOR,
=======
        "menu-navigate-quick-edit": Commands.SHOW_INLINE_EDITOR,
>>>>>>> 8f5b243b
        "menu-navigate-next-css-rule": Commands.NEXT_CSS_RULE,
        "menu-navigate-previous-css-rule": Commands.PREVIOUS_CSS_RULE,

        // Debug
        "menu-debug-refresh-window": Commands.DEBUG_REFRESH_WINDOW,
        "menu-debug-show-developer-tools": Commands.DEBUG_SHOW_DEVELOPER_TOOLS,
        "menu-debug-jslint": Commands.DEBUG_JSLINT,
        "menu-debug-runtests": Commands.DEBUG_RUN_UNIT_TESTS,
        "menu-debug-show-perf": Commands.DEBUG_SHOW_PERF_DATA,


        // Experimental
        "menu-experimental-new-brackets-window": Commands.DEBUG_NEW_BRACKETS_WINDOW,
        "menu-experimental-close-all-live-browsers": Commands.DEBUG_CLOSE_ALL_LIVE_BROWSERS,
        "menu-experimental-usetab": Commands.DEBUG_USE_TAB_CHARS
    };


    function init() {
        var cmdToIdMap = {}; // used to swap the values and keys for fast look up

        function createExecFunc(commandStr) {
            return function () {
                // TODO TY: should flash menu here on Mac
                //console.log(commandStr);
                CommandManager.execute(commandStr);
            };
        }

        // create click handlers and populate cmdToIdMap
        var menuID;
        var commandStr;
        for (menuID in menuMap) {
            if (menuMap.hasOwnProperty(menuID)) {
                commandStr = menuMap[menuID];
                $("#" + menuID).click(createExecFunc(commandStr));
                cmdToIdMap[commandStr] = menuID;
            }
        }

        // Add shortcut key text to menu items in UI
        var menuBindings = KeyBindingManager.getKeymap();
        var keyCmd, shortcut;
        for (keyCmd in menuBindings) {
            if (menuBindings.hasOwnProperty(keyCmd)) {
                commandStr = menuBindings[keyCmd];
                menuID = cmdToIdMap[commandStr];
                if (menuID) {
                    // Convert normalized key representation to display appropriate for platform
                    if (brackets.platform === "mac") {
                        shortcut = keyCmd.replace(/-/g, "");        // remove dashes
                        shortcut = shortcut.replace("Ctrl", "&#8984");  // Ctrl > command symbol
                        shortcut = shortcut.replace("Shift", "&#8679"); // Shift > shift symbol
                        shortcut = shortcut.replace("Alt", "&#8997");   // Alt > option symbol
                    } else {
                        shortcut = keyCmd.replace(/-/g, "+");
                    }

                    var $menu = $("#" + menuID);
                    // Some commands have multiple key commands. Only add the first one.
                    if ($menu.find(".menu-shortcut").length === 0) {
                        $menu.append("<span class='menu-shortcut'>" + shortcut + "</span>");
                    }
                }
            }
        }

        // Prevent clicks on the top-level menu bar from taking focus
        // Note, bootstrap handles this already for the menu drop downs 
        $("#main-toolbar .dropdown").mousedown(function (e) {
            e.preventDefault();
        });

// Other debug menu items
//            $("#menu-debug-wordwrap").click(function() {
//                editor.setOption("lineWrapping", !(editor.getOption("lineWrapping")));
//            });     
        
                
   
    }

    // Define public API
    exports.init = init;
});<|MERGE_RESOLUTION|>--- conflicted
+++ resolved
@@ -47,13 +47,7 @@
 
         // Navigate
         "menu-navigate-quick-open": Commands.NAVIGATE_QUICK_OPEN,
-<<<<<<< HEAD
-        "menu-navigate-goto-line": Commands.NAVIGATE_GOTO_LINE,
-        "menu-navigate-goto-definition": Commands.NAVIGATE_GOTO_DEFINITION,
-        "menu-navigate-show-inline-editor": Commands.SHOW_INLINE_EDITOR,
-=======
         "menu-navigate-quick-edit": Commands.SHOW_INLINE_EDITOR,
->>>>>>> 8f5b243b
         "menu-navigate-next-css-rule": Commands.NEXT_CSS_RULE,
         "menu-navigate-previous-css-rule": Commands.PREVIOUS_CSS_RULE,
 

--- conflicted
+++ resolved
@@ -23,11 +23,7 @@
 
 
 /*jslint vars: true, plusplus: true, devel: true, browser: true, nomen: true, indent: 4, maxerr: 50 */
-<<<<<<< HEAD
-/*global define, $, describe, beforeEach, afterEach, it, runs, waits, waitsFor, expect, brackets, waitsForDone, waitsForFail, spyOn, beforeAll, afterAll */
-=======
 /*global define, $, describe, beforeEach, afterEach, it, runs, waits, waitsFor, expect, brackets, waitsForDone, waitsForFail, spyOn, beforeFirst, afterLast */
->>>>>>> 15277a86
 
 define(function (require, exports, module) {
     'use strict';
@@ -55,11 +51,7 @@
         var TEST_JS_NEW_CONTENT = "hello world";
         var TEST_JS_SECOND_NEW_CONTENT = "hello world 2";
         
-<<<<<<< HEAD
-        beforeAll(function () {
-=======
         beforeFirst(function () {
->>>>>>> 15277a86
             SpecRunnerUtils.createTestWindowAndRun(this, function (w) {
                 testWindow = w;
 
@@ -73,11 +65,7 @@
             });
         });
         
-<<<<<<< HEAD
-        afterAll(function () {
-=======
         afterLast(function () {
->>>>>>> 15277a86
             testWindow              = null;
             CommandManager          = null;
             Commands                = null;

/*
 * Copyright (c) 2013 Adobe Systems Incorporated. All rights reserved.
 *  
 * Permission is hereby granted, free of charge, to any person obtaining a
 * copy of this software and associated documentation files (the "Software"), 
 * to deal in the Software without restriction, including without limitation 
 * the rights to use, copy, modify, merge, publish, distribute, sublicense, 
 * and/or sell copies of the Software, and to permit persons to whom the 
 * Software is furnished to do so, subject to the following conditions:
 *  
 * The above copyright notice and this permission notice shall be included in
 * all copies or substantial portions of the Software.
 *  
 * THE SOFTWARE IS PROVIDED "AS IS", WITHOUT WARRANTY OF ANY KIND, EXPRESS OR
 * IMPLIED, INCLUDING BUT NOT LIMITED TO THE WARRANTIES OF MERCHANTABILITY, 
 * FITNESS FOR A PARTICULAR PURPOSE AND NONINFRINGEMENT. IN NO EVENT SHALL THE
 * AUTHORS OR COPYRIGHT HOLDERS BE LIABLE FOR ANY CLAIM, DAMAGES OR OTHER 
 * LIABILITY, WHETHER IN AN ACTION OF CONTRACT, TORT OR OTHERWISE, ARISING 
 * FROM, OUT OF OR IN CONNECTION WITH THE SOFTWARE OR THE USE OR OTHER 
 * DEALINGS IN THE SOFTWARE.
 * 
 */


/*jslint vars: true, plusplus: true, devel: true, browser: true, nomen: true, indent: 4, maxerr: 50 */
<<<<<<< HEAD
/*global define, describe, it, xit, expect, beforeEach, afterEach, waits, waitsFor, runs, $, waitsForDone, spyOn, jasmine, beforeAll, afterAll */
=======
/*global define, describe, it, xit, expect, beforeEach, afterEach, waits, waitsFor, runs, $, waitsForDone, spyOn, jasmine, beforeFirst, afterLast */
>>>>>>> 15277a86
/*unittests: Install Extension Dialog*/

define(function (require, exports, module) {
    "use strict";

    var SpecRunnerUtils = require("spec/SpecRunnerUtils"),
        KeyEvent        = require("utils/KeyEvent"),
        NativeApp       = require("utils/NativeApp"),
        Strings         = require("strings");

    describe("Install Extension Dialog", function () {
        var testWindow, dialog, fields, goodInstaller, badInstaller, closed,
            url = "http://brackets.io/extensions/myextension.zip";
        
        this.category = "integration";
        
<<<<<<< HEAD
        beforeAll(function () {
=======
        beforeFirst(function () {
>>>>>>> 15277a86
            SpecRunnerUtils.createTestWindowAndRun(this, function (w) {
                testWindow = w;
            });
        });
        
<<<<<<< HEAD
        afterAll(function () {
=======
        afterLast(function () {
>>>>>>> 15277a86
            testWindow = null;
            SpecRunnerUtils.closeTestWindow();
        });

        afterEach(function () {
            runs(function () {
                if (dialog) {
                    dialog._close();
                } else {
                    closed = true;
                }
            });
            waitsFor(function () { return closed; }, "dialog closing");
            runs(function () {
                fields = null;
                closed = false;
                dialog = null;
            });
        });
        
        var successfulResult = {
            installationStatus: "INSTALLED"
        };
        
        function makeInstaller(succeed, deferred) {
            var installer = {
                install: function () {
                    if (!deferred) {
                        deferred = new $.Deferred();
                        if (succeed) {
                            deferred.resolve(successfulResult);
                        } else {
                            deferred.reject();
                        }
                    }
                    return deferred.promise();
                },
                cancel: function () {
                }
            };
            spyOn(installer, "install").andCallThrough();
            spyOn(installer, "cancel");
            dialog._installer = installer;
            return installer;
        }
        
        describe("when user-initiated", function () {
    
            beforeEach(function () {
                closed = false;
                dialog = new testWindow.brackets.test.InstallExtensionDialog._Dialog();
                dialog.show()
                    .always(function () {
                        closed = true;
                    });
                fields = {
                    $dlg: dialog.$dlg,
                    $okButton: dialog.$okButton,
                    $cancelButton: dialog.$cancelButton,
                    $url: dialog.$url,
                    $browseExtensionsButton: dialog.$browseExtensionsButton
                };
            });
            
            function setUrl() {
                fields.$url
                    .val(url)
                    .trigger("input");
            }
            
            it("should open the dialog", function () {
                expect(fields.$dlg[0]).not.toBeNull();
            });
            
            it("should have the install button disabled when dialog is first open due to empty url field", function () {
                expect(fields.$okButton.prop("disabled")).toBe(true);
            });
            
            it("should not start install if enter hit while url field is empty", function () {
                var installer = makeInstaller(true);
                SpecRunnerUtils.simulateKeyEvent(KeyEvent.DOM_VK_RETURN, "keydown", fields.$dlg[0]);
                expect(installer.install).not.toHaveBeenCalled();
            });
            
            it("should close the dialog when Cancel button clicked before entering url", function () {
                fields.$cancelButton.click();
                expect(fields.$dlg.is(":visible")).toBe(false);
            });
            
            // bootstrap-modal handles Esc on keyup
            it("should close the dialog when Esc pressed before entering url", function () {
                SpecRunnerUtils.simulateKeyEvent(KeyEvent.DOM_VK_ESCAPE, "keyup", fields.$dlg[0]);
                expect(fields.$dlg.is(":visible")).toBe(false);
            });
            
            it("should enable the install button when the url field is nonempty", function () {
                setUrl();
                expect(fields.$okButton.prop("disabled")).toBe(false);
            });
            
            it("should re-disable the install button if the url field becomes nonempty and then empty", function () {
                setUrl();
                fields.$url
                    .val("")
                    .trigger("input");
                expect(fields.$okButton.prop("disabled")).toBe(true);
            });
            
            it("should close the dialog when Cancel button clicked after entering url", function () {
                setUrl();
                fields.$cancelButton.click();
                expect(fields.$dlg.is(":visible")).toBe(false);
            });
            
            it("should close the dialog when Esc pressed after entering url", function () {
                setUrl();
                SpecRunnerUtils.simulateKeyEvent(KeyEvent.DOM_VK_ESCAPE, "keyup", fields.$dlg[0]);
                expect(fields.$dlg.is(":visible")).toBe(false);
            });
            
            it("should start the installer with the given URL when Install button clicked", function () {
                var installer = makeInstaller(true);
                setUrl();
                fields.$okButton.click();
                expect(installer.install).toHaveBeenCalledWith(url);
            });
            
            it("should start the installer with the given URL when Enter is pressed", function () {
                var installer = makeInstaller(true);
                setUrl();
                SpecRunnerUtils.simulateKeyEvent(KeyEvent.DOM_VK_RETURN, "keydown", fields.$dlg[0]);
                expect(installer.install).toHaveBeenCalledWith(url);
            });
            
            it("should disable the ok button while installing", function () {
                var deferred = new $.Deferred(),
                    installer = makeInstaller(null, deferred);
                setUrl();
                fields.$okButton.click();
                expect(fields.$okButton.prop("disabled")).toBe(true);
                deferred.resolve(successfulResult);
            });
            
            it("should hide the url field and 'browse extensions' button while installing", function () {
                var deferred = new $.Deferred(),
                    installer = makeInstaller(null, deferred);
                setUrl();
                fields.$okButton.click();
                expect(fields.$url.is(":visible")).toBe(false);
                expect(fields.$browseExtensionsButton.is(":visible")).toBe(false);
                deferred.resolve(successfulResult);
            });
    
            it("should do nothing if Enter pressed while installing", function () {
                var deferred = new $.Deferred(),
                    installer = makeInstaller(null, deferred);
                setUrl();
                fields.$okButton.click();
                installer.install.reset();
                
                var modSpy = jasmine.createSpy("modSpy");
                fields.$dlg.on("DOMSubtreeModified", modSpy);
                SpecRunnerUtils.simulateKeyEvent(KeyEvent.DOM_VK_RETURN, "keydown", fields.$dlg[0]);
                expect(modSpy).not.toHaveBeenCalled();
                expect(installer.install).not.toHaveBeenCalled();
                expect(installer.cancel).not.toHaveBeenCalled();
                
                deferred.resolve(successfulResult);
            });
            
            it("should cancel installation if cancel clicked while installing", function () {
                var deferred = new $.Deferred(),
                    installer = makeInstaller(null, deferred);
                setUrl();
                fields.$okButton.click();
                fields.$cancelButton.click();
                expect(installer.cancel).toHaveBeenCalled();
                deferred.resolve(successfulResult);
            });
    
            it("should cancel installation if Esc pressed while installing", function () {
                var deferred = new $.Deferred(),
                    installer = makeInstaller(null, deferred);
                setUrl();
                fields.$okButton.click();
                SpecRunnerUtils.simulateKeyEvent(KeyEvent.DOM_VK_ESCAPE, "keyup", fields.$dlg[0]);
                expect(installer.cancel).toHaveBeenCalled();
                deferred.resolve(successfulResult);
            });
            
            it("should disable the cancel button while cancellation is processed", function () {
                var deferred = new $.Deferred(),
                    installer = makeInstaller(null, deferred);
                setUrl();
                fields.$okButton.click();
                fields.$cancelButton.click();
                expect(fields.$cancelButton.prop("disabled")).toBe(true);
                deferred.reject("CANCELED");
            });
            
            it("should ignore the Esc key while cancellation is processed", function () {
                var deferred = new $.Deferred(),
                    installer = makeInstaller(null, deferred);
                setUrl();
                fields.$okButton.click();
                fields.$cancelButton.click();
                SpecRunnerUtils.simulateKeyEvent(KeyEvent.DOM_VK_ESCAPE, "keyup", fields.$dlg[0]);
                expect(fields.$dlg.is(":visible")).toBe(true);
                deferred.reject("CANCELED");
            });
    
            it("should ignore the Enter key while cancellation is processed", function () {
                var deferred = new $.Deferred(),
                    installer = makeInstaller(null, deferred);
                setUrl();
                fields.$okButton.click();
                fields.$cancelButton.click();
                SpecRunnerUtils.simulateKeyEvent(KeyEvent.DOM_VK_RETURN, "keyup", fields.$dlg[0]);
                expect(fields.$dlg.is(":visible")).toBe(true);
                deferred.reject("CANCELED");
            });
    
            it("should re-enable the ok button and hide cancel button after install succeeds", function () {
                var deferred = new $.Deferred(),
                    installer = makeInstaller(null, deferred);
                setUrl();
                fields.$okButton.click();
                deferred.resolve(successfulResult);
                expect(fields.$okButton.prop("disabled")).toBe(false);
                expect(fields.$cancelButton.is(":visible")).toBe(false);
            });
    
            it("should re-enable the ok button and hide cancel button after install succeeds synchronously", function () {
                var installer = makeInstaller(true);
                setUrl();
                fields.$okButton.click();
                expect(fields.$okButton.prop("disabled")).toBe(false);
                expect(fields.$cancelButton.is(":visible")).toBe(false);
            });
    
            it("should re-enable the ok button and hide cancel button after install fails", function () {
                var deferred = new $.Deferred(),
                    installer = makeInstaller(null, deferred);
                setUrl();
                fields.$okButton.click();
                deferred.reject();
                expect(fields.$okButton.prop("disabled")).toBe(false);
                expect(fields.$cancelButton.is(":visible")).toBe(false);
            });
            
            it("should re-enable the ok button and hide cancel button after install fails synchronously", function () {
                var installer = makeInstaller(true);
                setUrl();
                fields.$okButton.click();
                expect(fields.$okButton.prop("disabled")).toBe(false);
                expect(fields.$cancelButton.is(":visible")).toBe(false);
            });
            
            it("should re-enable the ok button and hide cancel button after install finishes canceling", function () {
                var deferred = new $.Deferred(),
                    installer = makeInstaller(null, deferred);
                setUrl();
                fields.$okButton.click();
                fields.$cancelButton.click();
                deferred.reject("CANCELED");
                expect(fields.$okButton.prop("disabled")).toBe(false);
                expect(fields.$cancelButton.is(":visible")).toBe(false);
            });
    
            it("should close the dialog if ok button clicked after install succeeds", function () {
                var deferred = new $.Deferred(),
                    installer = makeInstaller(null, deferred);
                setUrl();
                fields.$okButton.click();
                deferred.resolve(successfulResult);
                fields.$okButton.click();
                expect(fields.$dlg.is(":visible")).toBe(false);
            });
    
            it("should close the dialog if ok button clicked after install succeeds synchronously", function () {
                var installer = makeInstaller(true);
                setUrl();
                fields.$okButton.click();
                fields.$okButton.click();
                expect(fields.$dlg.is(":visible")).toBe(false);
            });
    
            it("should close the dialog if Enter pressed after install succeeds", function () {
                var deferred = new $.Deferred(),
                    installer = makeInstaller(null, deferred);
                setUrl();
                fields.$okButton.click();
                deferred.resolve(successfulResult);
                SpecRunnerUtils.simulateKeyEvent(KeyEvent.DOM_VK_RETURN, "keydown", fields.$dlg[0]);
                expect(fields.$dlg.is(":visible")).toBe(false);
            });
    
            it("should close the dialog if Enter pressed after install succeeds synchronously", function () {
                var installer = makeInstaller(true);
                setUrl();
                fields.$okButton.click();
                SpecRunnerUtils.simulateKeyEvent(KeyEvent.DOM_VK_RETURN, "keydown", fields.$dlg[0]);
                expect(fields.$dlg.is(":visible")).toBe(false);
            });
    
            it("should close the dialog if Esc pressed after install succeeds", function () {
                var deferred = new $.Deferred(),
                    installer = makeInstaller(null, deferred);
                setUrl();
                fields.$okButton.click();
                deferred.resolve(successfulResult);
                SpecRunnerUtils.simulateKeyEvent(KeyEvent.DOM_VK_ESCAPE, "keyup", fields.$dlg[0]);
                expect(fields.$dlg.is(":visible")).toBe(false);
            });
    
            it("should close the dialog if Esc pressed after install succeeds synchronously", function () {
                var installer = makeInstaller(true);
                setUrl();
                fields.$okButton.click();
                SpecRunnerUtils.simulateKeyEvent(KeyEvent.DOM_VK_ESCAPE, "keyup", fields.$dlg[0]);
                expect(fields.$dlg.is(":visible")).toBe(false);
            });
    
            it("should close the dialog if ok button clicked after install fails", function () {
                var deferred = new $.Deferred(),
                    installer = makeInstaller(null, deferred);
                setUrl();
                fields.$okButton.click();
                deferred.reject();
                fields.$okButton.click();
                expect(fields.$dlg.is(":visible")).toBe(false);
            });
    
            it("should close the dialog if ok button clicked after install fails synchronously", function () {
                var installer = makeInstaller(true);
                setUrl();
                fields.$okButton.click();
                fields.$okButton.click();
                expect(fields.$dlg.is(":visible")).toBe(false);
            });
    
            it("should close the dialog if Enter pressed after install fails", function () {
                var deferred = new $.Deferred(),
                    installer = makeInstaller(null, deferred);
                setUrl();
                fields.$okButton.click();
                deferred.reject();
                SpecRunnerUtils.simulateKeyEvent(KeyEvent.DOM_VK_RETURN, "keydown", fields.$dlg[0]);
                expect(fields.$dlg.is(":visible")).toBe(false);
            });
    
            it("should close the dialog if Enter pressed after install fails synchronously", function () {
                var installer = makeInstaller(true);
                setUrl();
                fields.$okButton.click();
                SpecRunnerUtils.simulateKeyEvent(KeyEvent.DOM_VK_RETURN, "keydown", fields.$dlg[0]);
                expect(fields.$dlg.is(":visible")).toBe(false);
            });
    
            it("should close the dialog if Esc pressed after install fails", function () {
                var deferred = new $.Deferred(),
                    installer = makeInstaller(null, deferred);
                setUrl();
                fields.$okButton.click();
                deferred.reject();
                SpecRunnerUtils.simulateKeyEvent(KeyEvent.DOM_VK_ESCAPE, "keyup", fields.$dlg[0]);
                expect(fields.$dlg.is(":visible")).toBe(false);
            });
            
            it("should close the dialog if Esc pressed after install fails synchronously", function () {
                var installer = makeInstaller(true);
                setUrl();
                fields.$okButton.click();
                SpecRunnerUtils.simulateKeyEvent(KeyEvent.DOM_VK_ESCAPE, "keyup", fields.$dlg[0]);
                expect(fields.$dlg.is(":visible")).toBe(false);
            });

            it("should close the dialog if ok button clicked after install finishes canceling", function () {
                var deferred = new $.Deferred(),
                    installer = makeInstaller(null, deferred);
                setUrl();
                fields.$okButton.click();
                fields.$cancelButton.click();
                deferred.reject("CANCELED");
                fields.$okButton.click();
                expect(fields.$dlg.is(":visible")).toBe(false);
            });
    
            it("should close the dialog if Enter pressed after install finishes canceling", function () {
                var deferred = new $.Deferred(),
                    installer = makeInstaller(true);
                setUrl();
                fields.$okButton.click();
                fields.$cancelButton.click();
                deferred.reject("CANCELED");
                SpecRunnerUtils.simulateKeyEvent(KeyEvent.DOM_VK_RETURN, "keydown", fields.$dlg[0]);
                expect(fields.$dlg.is(":visible")).toBe(false);
            });
    
            it("should close the dialog if Esc pressed after install finishes canceling", function () {
                var deferred = new $.Deferred(),
                    installer = makeInstaller(true);
                setUrl();
                fields.$okButton.click();
                fields.$cancelButton.click();
                deferred.reject("CANCELED");
                SpecRunnerUtils.simulateKeyEvent(KeyEvent.DOM_VK_ESCAPE, "keyup", fields.$dlg[0]);
                expect(fields.$dlg.is(":visible")).toBe(false);
            });
            
            
            // Cancellation timing
            
            it("should time out and re-enable close button if cancel doesn't complete quickly", function () {
                var deferred = new $.Deferred(),
                    installer = makeInstaller(null, deferred);
                runs(function () {
                    setUrl();
                    dialog._cancelTimeout = 50;
                    fields.$okButton.click();
                    fields.$cancelButton.click();
                });
                waits(100);
                runs(function () {
                    expect(fields.$okButton.prop("disabled")).toBe(false);
                    deferred.reject("CANCELED");
                });
            });
            
            it("should close when clicking Close button after timing out if cancel doesn't complete quickly", function () {
                var deferred = new $.Deferred(),
                    installer = makeInstaller(null, deferred);
                runs(function () {
                    setUrl();
                    dialog._cancelTimeout = 50;
                    fields.$okButton.click();
                    fields.$cancelButton.click();
                });
                waits(100);
                runs(function () {
                    fields.$okButton.click();
                    expect(fields.$dlg.is(":visible")).toBe(false);
                    deferred.reject("CANCELED");
                });
            });
            
            it("should close when hitting Enter after timing out if cancel doesn't complete quickly", function () {
                var deferred = new $.Deferred(),
                    installer = makeInstaller(null, deferred);
                runs(function () {
                    setUrl();
                    dialog._cancelTimeout = 50;
                    fields.$okButton.click();
                    fields.$cancelButton.click();
                });
                waits(100);
                runs(function () {
                    fields.$okButton.click();
                    SpecRunnerUtils.simulateKeyEvent(KeyEvent.DOM_VK_RETURN, "keydown", fields.$dlg[0]);
                    deferred.reject("CANCELED");
                });
            });
            
            it("should close when hitting Esc after timing out if cancel doesn't complete quickly", function () {
                var deferred = new $.Deferred(),
                    installer = makeInstaller(null, deferred);
                runs(function () {
                    setUrl();
                    dialog._cancelTimeout = 50;
                    fields.$okButton.click();
                    fields.$cancelButton.click();
                });
                waits(100);
                runs(function () {
                    fields.$okButton.click();
                    SpecRunnerUtils.simulateKeyEvent(KeyEvent.DOM_VK_ESCAPE, "keyup", fields.$dlg[0]);
                    deferred.reject("CANCELED");
                });
            });

            // Cancelation vs. successful install race conditions
            it("should keep close button enabled and not throw an exception if install succeeds quickly after cancelation", function () {
                var deferred = new $.Deferred(),
                    installer = makeInstaller(null, deferred);
                runs(function () {
                    setUrl();
                    dialog._cancelTimeout = 50;
                    fields.$okButton.click();
                    fields.$cancelButton.click();
                    deferred.resolve(successfulResult);
                    expect(fields.$okButton.prop("disabled")).toBe(false);
                });
            });
            it("should keep close button enabled and not throw an exception if install succeeds slowly after cancelation", function () {
                var deferred = new $.Deferred(),
                    installer = makeInstaller(null, deferred);
                runs(function () {
                    setUrl();
                    dialog._cancelTimeout = 50;
                    fields.$okButton.click();
                    fields.$cancelButton.click();
                });
                waits(100);
                runs(function () {
                    deferred.resolve(successfulResult);
                    expect(fields.$okButton.prop("disabled")).toBe(false);
                });
            });
            it("should stay closed and not throw an exception if install succeeds after cancelation & force close", function () {
                var deferred = new $.Deferred(),
                    installer = makeInstaller(null, deferred);
                runs(function () {
                    setUrl();
                    dialog._cancelTimeout = 50;
                    fields.$okButton.click();
                    fields.$cancelButton.click();
                });
                waits(100);
                runs(function () {
                    fields.$okButton.click();  // force close
                    deferred.resolve(successfulResult);
                    expect(fields.$dlg.is(":visible")).toBe(false);
                });
            });
            
            // Cancelation vs. failed install race conditions
            it("should keep close button enabled and not throw an exception if install fails quickly after cancelation", function () {
                var deferred = new $.Deferred(),
                    installer = makeInstaller(null, deferred);
                runs(function () {
                    setUrl();
                    dialog._cancelTimeout = 50;
                    fields.$okButton.click();
                    fields.$cancelButton.click();
                    deferred.reject();
                    expect(fields.$okButton.prop("disabled")).toBe(false);
                });
            });
            it("should keep close button enabled and not throw an exception if install fails slowly after cancelation", function () {
                var deferred = new $.Deferred(),
                    installer = makeInstaller(null, deferred);
                runs(function () {
                    setUrl();
                    dialog._cancelTimeout = 50;
                    fields.$okButton.click();
                    fields.$cancelButton.click();
                });
                waits(100);
                runs(function () {
                    deferred.reject();
                    expect(fields.$okButton.prop("disabled")).toBe(false);
                });
            });
            it("should stay closed and not throw an exception if install fails after cancelation & force close", function () {
                var deferred = new $.Deferred(),
                    installer = makeInstaller(null, deferred);
                runs(function () {
                    setUrl();
                    dialog._cancelTimeout = 50;
                    fields.$okButton.click();
                    fields.$cancelButton.click();
                });
                waits(100);
                runs(function () {
                    fields.$okButton.click();  // force close
                    deferred.reject();
                    expect(fields.$dlg.is(":visible")).toBe(false);
                });
            });
            
            // Cancelation actually suceeding
            it("should keep close button enabled and not throw an exception if install cancelation completes quickly after cancelation", function () {
                var deferred = new $.Deferred(),
                    installer = makeInstaller(null, deferred);
                runs(function () {
                    setUrl();
                    dialog._cancelTimeout = 50;
                    fields.$okButton.click();
                    fields.$cancelButton.click();
                    deferred.reject("CANCELED");
                    expect(fields.$okButton.prop("disabled")).toBe(false);
                });
            });
            it("should keep close button enabled and not throw an exception if install cancelation completes slowly after cancelation", function () {
                var deferred = new $.Deferred(),
                    installer = makeInstaller(null, deferred);
                runs(function () {
                    setUrl();
                    dialog._cancelTimeout = 50;
                    fields.$okButton.click();
                    fields.$cancelButton.click();
                });
                waits(100);
                runs(function () {
                    deferred.reject("CANCELED");
                    expect(fields.$okButton.prop("disabled")).toBe(false);
                });
            });
            it("should stay closed and not throw an exception if install cancelation completes after cancelation & force close", function () {
                var deferred = new $.Deferred(),
                    installer = makeInstaller(null, deferred);
                runs(function () {
                    setUrl();
                    dialog._cancelTimeout = 50;
                    fields.$okButton.click();
                    fields.$cancelButton.click();
                });
                waits(100);
                runs(function () {
                    fields.$okButton.click();  // force close
                    deferred.reject("CANCELED");
                    expect(fields.$dlg.is(":visible")).toBe(false);
                });
            });
            
            
            it("should open the extension list wiki page when the user clicks on the Browse Extensions button", function () {
                var NativeApp = testWindow.brackets.getModule("utils/NativeApp");
                spyOn(NativeApp, "openURLInDefaultBrowser");
                fields.$browseExtensionsButton.click();
                expect(NativeApp.openURLInDefaultBrowser).toHaveBeenCalledWith("https://github.com/adobe/brackets/wiki/Brackets-Extensions");
            });
            
            it("should display a warning message if the extension is already installed", function () {
                var deferred = new $.Deferred(),
                    installer = makeInstaller(null, deferred);
                setUrl();
                fields.$okButton.click();
                deferred.resolve({
                    installationStatus: "ALREADY_INSTALLED"
                });
                expect(fields.$okButton.text()).toEqual(Strings.OVERWRITE);
                expect(fields.$okButton.prop("disabled")).toBe(false);
                expect(fields.$cancelButton.text()).toEqual(Strings.CANCEL);
                expect(fields.$cancelButton.prop("disabled")).toBe(false);
                expect(fields.$browseExtensionsButton.is(":visible")).toBe(false);
                expect(fields.$dlg.find(".message").text()).toBe(Strings.EXTENSION_ALREADY_INSTALLED);
            });
            
            it("should display a warning message if the same version is already installed", function () {
                var deferred = new $.Deferred(),
                    installer = makeInstaller(null, deferred);
                setUrl();
                fields.$okButton.click();
                deferred.resolve({
                    installationStatus: "SAME_VERSION"
                });
                expect(fields.$okButton.text()).toEqual(Strings.OVERWRITE);
                expect(fields.$okButton.prop("disabled")).toBe(false);
                expect(fields.$cancelButton.text()).toEqual(Strings.CANCEL);
                expect(fields.$cancelButton.prop("disabled")).toBe(false);
                expect(fields.$browseExtensionsButton.is(":visible")).toBe(false);
                expect(fields.$dlg.find(".message").text()).toBe(Strings.EXTENSION_SAME_VERSION);
            });
            
            it("should display a warning message if an older version is already installed", function () {
                var deferred = new $.Deferred(),
                    installer = makeInstaller(null, deferred);
                setUrl();
                fields.$okButton.click();
                deferred.resolve({
                    installationStatus: "OLDER_VERSION",
                    installedVersion: "1.0.0",
                    metadata: {
                        version: "0.9.0"
                    }
                });
                expect(fields.$okButton.text()).toEqual(Strings.OVERWRITE);
                expect(fields.$okButton.prop("disabled")).toBe(false);
                expect(fields.$cancelButton.text()).toEqual(Strings.CANCEL);
                expect(fields.$cancelButton.prop("disabled")).toBe(false);
                expect(fields.$browseExtensionsButton.is(":visible")).toBe(false);
                expect(fields.$dlg.find(".message").text().indexOf("0.9.0")).not.toEqual(-1);
            });
            
            it("should delete the downloaded file if the warning message is cancelled", function () {
                var deferred = new $.Deferred(),
                    installer = makeInstaller(null, deferred);
                setUrl();
                fields.$okButton.click();
                var packageFilename = "/path/to/downloaded/package.zip";
                deferred.resolve({
                    installationStatus: "ALREADY_INSTALLED",
                    localPath: packageFilename
                });
                spyOn(testWindow.brackets.fs, "unlink");
                fields.$cancelButton.click();
                expect(testWindow.brackets.fs.unlink).toHaveBeenCalledWith(packageFilename, jasmine.any(Function));
                expect(fields.$dlg.is(":visible")).toBe(false);
            });
            
            it("should pass the installation result if the warning message is confirmed", function () {
                var deferred = new $.Deferred(),
                    installer = makeInstaller(null, deferred);
                setUrl();
                fields.$okButton.click();
                var packageFilename = "/path/to/downloaded/package.zip";
                deferred.resolve({
                    installationStatus: "ALREADY_INSTALLED",
                    localPath: packageFilename
                });
                spyOn(testWindow.brackets.fs, "unlink");
                var dialogDone = false;
                dialog._dialogDeferred.done(function (result) {
                    dialogDone = true;
                    expect(result.installationStatus).toBe("ALREADY_INSTALLED");
                });
                fields.$okButton.click();
                expect(testWindow.brackets.fs.unlink).not.toHaveBeenCalled();
                expect(fields.$dlg.is(":visible")).toBe(false);
                expect(dialogDone).toBe(true);
            });

            it("should pass installation result when update is needed", function () {
                var deferred = new $.Deferred(),
                    installer = makeInstaller(null, deferred);
                setUrl();
                fields.$okButton.click();
                var packageFilename = "/path/to/downloaded/package.zip";
                deferred.resolve({
                    installationStatus: "NEEDS_UPDATE",
                    localPath: packageFilename
                });
                expect(fields.$dlg.is(":visible")).toBe(true);
                expect(fields.$dlg.find(".message").text()).toBe(Strings.EXTENSION_UPDATE_INSTALLED);
                expect(fields.$okButton.text()).toBe(Strings.CLOSE);
                expect(fields.$cancelButton.is(":visible")).toBe(false);
                fields.$okButton.click();
                var dialogDone = false;
                dialog._dialogDeferred.done(function (result) {
                    dialogDone = true;
                    expect(result.installationStatus).toBe("NEEDS_UPDATE");
                });
                expect(dialogDone).toBe(true);
            });
        });
        
        describe("when initiated from Extension Manager", function () {
            var url = "https://my.repository.io/my-extension.zip", installer;
            beforeEach(function () {
                closed = false;
            });
        
            it("should immediately start installing from the given url, and in the correct UI state", function () {
                var deferred = new $.Deferred();
                dialog = new testWindow.brackets.test.InstallExtensionDialog._Dialog();
                installer = makeInstaller(null, deferred);
                dialog.show(url)
                    .always(function () {
                        closed = true;
                    });
                fields = {
                    $dlg: dialog.$dlg,
                    $okButton: dialog.$okButton,
                    $cancelButton: dialog.$cancelButton,
                    $url: dialog.$url
                };
                expect(installer.install).toHaveBeenCalledWith(url);
                expect(fields.$okButton.prop("disabled")).toBe(true);
                expect(fields.$url.is(":visible")).toBe(false);
                deferred.resolve(successfulResult);
            });
        });
    });
});<|MERGE_RESOLUTION|>--- conflicted
+++ resolved
@@ -23,11 +23,7 @@
 
 
 /*jslint vars: true, plusplus: true, devel: true, browser: true, nomen: true, indent: 4, maxerr: 50 */
-<<<<<<< HEAD
-/*global define, describe, it, xit, expect, beforeEach, afterEach, waits, waitsFor, runs, $, waitsForDone, spyOn, jasmine, beforeAll, afterAll */
-=======
 /*global define, describe, it, xit, expect, beforeEach, afterEach, waits, waitsFor, runs, $, waitsForDone, spyOn, jasmine, beforeFirst, afterLast */
->>>>>>> 15277a86
 /*unittests: Install Extension Dialog*/
 
 define(function (require, exports, module) {
@@ -44,21 +40,13 @@
         
         this.category = "integration";
         
-<<<<<<< HEAD
-        beforeAll(function () {
-=======
         beforeFirst(function () {
->>>>>>> 15277a86
             SpecRunnerUtils.createTestWindowAndRun(this, function (w) {
                 testWindow = w;
             });
         });
         
-<<<<<<< HEAD
-        afterAll(function () {
-=======
         afterLast(function () {
->>>>>>> 15277a86
             testWindow = null;
             SpecRunnerUtils.closeTestWindow();
         });

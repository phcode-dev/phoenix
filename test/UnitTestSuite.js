/*
 * Copyright (c) 2012 Adobe Systems Incorporated. All rights reserved.
 *  
 * Permission is hereby granted, free of charge, to any person obtaining a
 * copy of this software and associated documentation files (the "Software"), 
 * to deal in the Software without restriction, including without limitation 
 * the rights to use, copy, modify, merge, publish, distribute, sublicense, 
 * and/or sell copies of the Software, and to permit persons to whom the 
 * Software is furnished to do so, subject to the following conditions:
 *  
 * The above copyright notice and this permission notice shall be included in
 * all copies or substantial portions of the Software.
 *  
 * THE SOFTWARE IS PROVIDED "AS IS", WITHOUT WARRANTY OF ANY KIND, EXPRESS OR
 * IMPLIED, INCLUDING BUT NOT LIMITED TO THE WARRANTIES OF MERCHANTABILITY, 
 * FITNESS FOR A PARTICULAR PURPOSE AND NONINFRINGEMENT. IN NO EVENT SHALL THE
 * AUTHORS OR COPYRIGHT HOLDERS BE LIABLE FOR ANY CLAIM, DAMAGES OR OTHER 
 * LIABILITY, WHETHER IN AN ACTION OF CONTRACT, TORT OR OTHERWISE, ARISING 
 * FROM, OUT OF OR IN CONNECTION WITH THE SOFTWARE OR THE USE OR OTHER 
 * DEALINGS IN THE SOFTWARE.
 * 
 */

/*jslint vars: true, plusplus: true, devel: true, browser: true, nomen: true, indent: 4, maxerr: 50 */
/*global define */
define(function (require, exports, module) {
    "use strict";
    
    require("spec/Async-test");
    require("spec/CodeHint-test");
    require("spec/CodeHintUtils-test");
    require("spec/CommandManager-test");
    require("spec/CSSUtils-test");
    require("spec/JSUtils-test");
    require("spec/Document-test");
    require("spec/DocumentCommandHandlers-test");
    require("spec/DocumentManager-test");
    require("spec/Editor-test");
    require("spec/EditorCommandHandlers-test");
    require("spec/EditorOptionHandlers-test");
    require("spec/EditorManager-test");
    require("spec/ExtensionInstallation-test");
    require("spec/ExtensionLoader-test");
    require("spec/ExtensionManager-test");
    require("spec/ExtensionUtils-test");
    require("spec/FileIndexManager-test");
    require("spec/FileUtils-test");
    require("spec/FindReplace-test");
    require("spec/HTMLInstrumentation-test");
    require("spec/HTMLSimpleDOM-test");
    require("spec/HTMLTokenizer-test");
    require("spec/InlineEditorProviders-test");
    require("spec/InstallExtensionDialog-test");
    require("spec/KeyBindingManager-test");
    require("spec/LanguageManager-test");
    require("spec/LiveDevelopment-test");
    require("spec/LowLevelFileIO-test");
    require("spec/Menu-test");
    require("spec/MultiRangeInlineEditor-test");
    require("spec/NativeFileSystem-test");
    require("spec/NativeMenu-test");
    require("spec/NodeConnection-test");
    require("spec/PreferencesManager-test");
    require("spec/ProjectManager-test");
    require("spec/QuickOpen-test");
    require("spec/RemoteFunctions-test");
    require("spec/StringMatch-test");
<<<<<<< HEAD
    require("spec/StringUtils-test");
=======
    require("spec/TextRange-test");
>>>>>>> 86c4cc80
    require("spec/UpdateNotification-test");
    require("spec/ViewCommandHandlers-test");
    require("spec/ViewUtils-test");
    require("spec/WorkingSetView-test");
});<|MERGE_RESOLUTION|>--- conflicted
+++ resolved
@@ -65,11 +65,8 @@
     require("spec/QuickOpen-test");
     require("spec/RemoteFunctions-test");
     require("spec/StringMatch-test");
-<<<<<<< HEAD
     require("spec/StringUtils-test");
-=======
     require("spec/TextRange-test");
->>>>>>> 86c4cc80
     require("spec/UpdateNotification-test");
     require("spec/ViewCommandHandlers-test");
     require("spec/ViewUtils-test");
